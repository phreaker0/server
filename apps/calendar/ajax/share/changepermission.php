--- conflicted
+++ resolved
@@ -5,20 +5,12 @@
  * later.
  * See the COPYING-README file.
  */
-<<<<<<< HEAD
- OCP\JSON::callCheck();
-
-$id = strip_tags($_GET['id']);
-$idtype = strip_tags($_GET['idtype']);
-$permission = (int) strip_tags($_GET['permission']);
-=======
 
 OCP\JSON::callCheck();
 
 $id = strip_tags($_POST['id']);
 $idtype = strip_tags($_POST['idtype']);
 $permission = (int) strip_tags($_POST['permission']);
->>>>>>> 46d6fd15
 switch($idtype){
 	case 'calendar':
 	case 'event':

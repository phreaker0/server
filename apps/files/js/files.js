--- conflicted
+++ resolved
@@ -265,209 +265,6 @@
 			e.preventDefault(); // prevent browser from doing anything, if file isn't dropped in dropZone
 	});
 
-<<<<<<< HEAD
-	$.assocArraySize = function(obj) {
-		// http://stackoverflow.com/a/6700/11236
-		var size = 0, key;
-		for (key in obj) {
-			if (obj.hasOwnProperty(key)) size++;
-		}
-		return size;
-	};
-
-	// warn user not to leave the page while upload is in progress
-	$(window).bind('beforeunload', function(e) {
-		if ($.assocArraySize(uploadingFiles) > 0)
-			return t('files','File upload is in progress. Leaving the page now will cancel the upload.');
-	});
-
-	//add multiply file upload attribute to all browsers except konqueror (which crashes when it's used)
-	if(navigator.userAgent.search(/konqueror/i)==-1){
-		$('#file_upload_start').attr('multiple','multiple')
-	}
-
-	//if the breadcrumb is to long, start by replacing foldernames with '...' except for the current folder
-	var crumb=$('div.crumb').first();
-	while($('div.controls').height()>40 && crumb.next('div.crumb').length>0){
-		crumb.children('a').text('...');
-		crumb=crumb.next('div.crumb');
-	}
-	//if that isn't enough, start removing items from the breacrumb except for the current folder and it's parent
-	var crumb=$('div.crumb').first();
-	var next=crumb.next('div.crumb');
-	while($('div.controls').height()>40 && next.next('div.crumb').length>0){
-		crumb.remove();
-		crumb=next;
-		next=crumb.next('div.crumb');
-	}
-	//still not enough, start shorting down the current folder name
-	var crumb=$('div.crumb>a').last();
-	while($('div.controls').height()>40 && crumb.text().length>6){
-		var text=crumb.text()
-		text=text.substr(0,text.length-6)+'...';
-		crumb.text(text);
-	}
-
-	$(document).click(function(){
-		$('#new>ul').hide();
-		$('#new').removeClass('active');
-		$('#new li').each(function(i,element){
-			if($(element).children('p').length==0){
-				$(element).children('form').remove();
-				$(element).append('<p>'+$(element).data('text')+'</p>');
-			}
-		});
-	});
-	$('#new').click(function(event){
-		event.stopPropagation();
-	});
-	$('#new>a').click(function(){
-		$('#new>ul').toggle();
-		$('#new').toggleClass('active');
-	});
-	$('#new li').click(function(){
-		if($(this).children('p').length==0){
-			return;
-		}
-
-		$('#new li').each(function(i,element){
-			if($(element).children('p').length==0){
-				$(element).children('form').remove();
-				$(element).append('<p>'+$(element).data('text')+'</p>');
-			}
-		});
-
-		var type=$(this).data('type');
-		var text=$(this).children('p').text();
-		$(this).data('text',text);
-		$(this).children('p').remove();
-		var form=$('<form></form>');
-		var input=$('<input>');
-		form.append(input);
-		$(this).append(form);
-		input.focus();
-		form.submit(function(event){
-			event.stopPropagation();
-			event.preventDefault();
-			var newname=input.val();
-			if(type == 'web' && newname.length == 0) {
-				OC.Notification.show(t('files', 'URL cannot be empty.'));
-				return false;
-			} else if (type != 'web' && !Files.isFileNameValid(newname)) {
-				return false;
-			} else if( type == 'folder' && $('#dir').val() == '/' && newname == 'Shared') {
-				OC.Notification.show(t('files','Invalid folder name. Usage of \'Shared\' is reserved by Owncloud'));
-				return false;
-			}
-			if (FileList.lastAction) {
-				FileList.lastAction();
-			}
-			var name = getUniqueName(newname);
-			if (newname != name) {
-				FileList.checkName(name, newname, true);
-				var hidden = true;
-			} else {
-				var hidden = false;
-			}
-			switch(type){
-				case 'file':
-					$.post(
-						OC.filePath('files','ajax','newfile.php'),
-						{dir:$('#dir').val(),filename:name},
-						function(result){
-							if (result.status == 'success') {
-								var date=new Date();
-								FileList.addFile(name,0,date,false,hidden);
-								var tr=$('tr').filterAttr('data-file',name);
-								tr.attr('data-mime',result.data.mime);
-								tr.attr('data-size',result.data.size);
-								tr.attr('data-id', result.data.id);
-								tr.find('.filesize').text(humanFileSize(result.data.size));
-								var path = getPathForPreview(name);
-								lazyLoadPreview(path, result.data.mime, function(previewpath){
-									tr.find('td.filename').attr('style','background-image:url('+previewpath+')');
-								});
-							} else {
-								OC.dialogs.alert(result.data.message, t('core', 'Error'));
-							}
-						}
-					);
-					break;
-				case 'folder':
-					$.post(
-						OC.filePath('files','ajax','newfolder.php'),
-						{dir:$('#dir').val(),foldername:name},
-						function(result){
-							if (result.status == 'success') {
-								var date=new Date();
-								FileList.addDir(name,0,date,hidden);
-								var tr=$('tr').filterAttr('data-file',name);
-								tr.attr('data-id', result.data.id);
-							} else {
-								OC.dialogs.alert(result.data.message, t('core', 'Error'));
-							}
-						}
-					);
-					break;
-				case 'web':
-					if(name.substr(0,8)!='https://' && name.substr(0,7)!='http://'){
-						name='http://'+name;
-					}
-					var localName=name;
-					if(localName.substr(localName.length-1,1)=='/'){//strip /
-						localName=localName.substr(0,localName.length-1)
-					}
-					if(localName.indexOf('/')){//use last part of url
-						localName=localName.split('/').pop();
-					}else{//or the domain
-						localName=(localName.match(/:\/\/(.[^/]+)/)[1]).replace('www.','');
-					}
-					localName = getUniqueName(localName);
-					//IE < 10 does not fire the necessary events for the progress bar.
-					if($('html.lte9').length > 0) {
-					} else {
-						$('#uploadprogressbar').progressbar({value:0});
-						$('#uploadprogressbar').fadeIn();
-					}
-
-					var eventSource=new OC.EventSource(OC.filePath('files','ajax','newfile.php'),{dir:$('#dir').val(),source:name,filename:localName});
-					eventSource.listen('progress',function(progress){
-						//IE < 10 does not fire the necessary events for the progress bar.
-						if($('html.lte9').length > 0) {
-						} else {
-							$('#uploadprogressbar').progressbar('value',progress);
-						}
-					});
-					eventSource.listen('success',function(data){
-						var mime=data.mime;
-						var size=data.size;
-						var id=data.id;
-						$('#uploadprogressbar').fadeOut();
-						var date=new Date();
-						FileList.addFile(localName,size,date,false,hidden);
-						var tr=$('tr').filterAttr('data-file',localName);
-						tr.data('mime',mime).data('id',id);
-						tr.attr('data-id', id);
-						var path = $('#dir').val()+'/'+localName;
-						lazyLoadPreview(path, mime, function(previewpath){
-							tr.find('td.filename').attr('style','background-image:url('+previewpath+')');
-						});
-					});
-					eventSource.listen('error',function(error){
-						$('#uploadprogressbar').fadeOut();
-						alert(error);
-					});
-					break;
-			}
-			var li=form.parent();
-			form.remove();
-			li.append('<p>'+li.data('text')+'</p>');
-			$('#new>a').click();
-		});
-	});
-
-=======
->>>>>>> 653bc9a4
 	//do a background scan if needed
 	scanFiles();
 

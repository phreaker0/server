var uploadingFiles = {};
Files={
	cancelUpload:function(filename) {
		if(uploadingFiles[filename]) {
			uploadingFiles[filename].abort();
			delete uploadingFiles[filename];
			return true;
		}
		return false;
	},
	cancelUploads:function() {
		$.each(uploadingFiles,function(index,file) {
			if(typeof file['abort'] === 'function') {
				file.abort();
				var filename = $('tr').filterAttr('data-file',index);
				filename.hide();
				filename.find('input[type="checkbox"]').removeAttr('checked');
				filename.removeClass('selected');
			} else {
				$.each(file,function(i,f) {
					f.abort();
					delete file[i];
				});
			}
			delete uploadingFiles[index];
		});
		procesSelection();
	},
	updateMaxUploadFilesize:function(response) {
		if(response == undefined) {
			return;
		}
		if(response.data !== undefined && response.data.uploadMaxFilesize !== undefined) {
			$('#max_upload').val(response.data.uploadMaxFilesize);
			$('#data-upload-form a').attr('original-title', response.data.maxHumanFilesize);
		}
		if(response[0] == undefined) {
			return;
		}
		if(response[0].uploadMaxFilesize !== undefined) {
			$('#max_upload').val(response[0].uploadMaxFilesize);
			$('#data-upload-form a').attr('original-title', response[0].maxHumanFilesize);
		}

	},
	isFileNameValid:function (name) {
		if (name === '.') {
			OC.Notification.show(t('files', '\'.\' is an invalid file name.'));
			return false;
		}
		if (name.length == 0) {
			OC.Notification.show(t('files', 'File name cannot be empty.'));
			return false;
		}

		// check for invalid characters
		var invalid_characters = ['\\', '/', '<', '>', ':', '"', '|', '?', '*'];
		for (var i = 0; i < invalid_characters.length; i++) {
			if (name.indexOf(invalid_characters[i]) != -1) {
				OC.Notification.show(t('files', "Invalid name, '\\', '/', '<', '>', ':', '\"', '|', '?' and '*' are not allowed."));
				return false;
			}
		}
		OC.Notification.hide();
		return true;
	},
    displayStorageWarnings: function() {
        var usedSpacePercent = $('#usedSpacePercent').val();
        if (usedSpacePercent > 98) {
			OC.Notification.show(t('files', 'Your storage is full, files can not be updated or synced anymore!'));
			return;
        }
        if (usedSpacePercent > 90) {
			OC.Notification.show(t('files', 'Your storage is almost full ({usedSpacePercent}%)', {usedSpacePercent: usedSpacePercent}));
        }
    }
};
$(document).ready(function() {
	Files.bindKeyboardShortcuts(document, jQuery);
	$('#fileList tr').each(function(){
		//little hack to set unescape filenames in attribute
		$(this).attr('data-file',decodeURIComponent($(this).attr('data-file')));
	});

	$('#file_action_panel').attr('activeAction', false);

	//drag/drop of files
	$('#fileList tr td.filename').each(function(i,e){
		if ($(e).parent().data('permissions') & OC.PERMISSION_DELETE) {
			$(e).draggable(dragOptions);
		}
	});
	$('#fileList tr[data-type="dir"] td.filename').each(function(i,e){
		if ($(e).parent().data('permissions') & OC.PERMISSION_CREATE){
			$(e).droppable(folderDropOptions);
		}
	});
	$('div.crumb:not(.last)').droppable(crumbDropOptions);
	$('ul#apps>li:first-child').data('dir','');
	if($('div.crumb').length){
		$('ul#apps>li:first-child').droppable(crumbDropOptions);
	}

	// Triggers invisible file input
	$('#upload a').live('click', function() {
		$(this).parent().children('#file_upload_start').trigger('click');
		return false;
	});

	var lastChecked;

	// Sets the file link behaviour :
	$('td.filename a').live('click',function(event) {
		if (event.ctrlKey || event.shiftKey) {
			event.preventDefault();
			if (event.shiftKey) {
				var last = $(lastChecked).parent().parent().prevAll().length;
				var first = $(this).parent().parent().prevAll().length;
				var start = Math.min(first, last);
				var end = Math.max(first, last);
				var rows = $(this).parent().parent().parent().children('tr');
				for (var i = start; i < end; i++) {
					$(rows).each(function(index) {
						if (index == i) {
							var checkbox = $(this).children().children('input:checkbox');
							$(checkbox).attr('checked', 'checked');
							$(checkbox).parent().parent().addClass('selected');
						}
					});
				}
			}
			var checkbox = $(this).parent().children('input:checkbox');
			lastChecked = checkbox;
			if ($(checkbox).attr('checked')) {
				$(checkbox).removeAttr('checked');
				$(checkbox).parent().parent().removeClass('selected');
				$('#select_all').removeAttr('checked');
			} else {
				$(checkbox).attr('checked', 'checked');
				$(checkbox).parent().parent().toggleClass('selected');
				var selectedCount=$('td.filename input:checkbox:checked').length;
				if (selectedCount == $('td.filename input:checkbox').length) {
					$('#select_all').attr('checked', 'checked');
				}
			}
			procesSelection();
		} else {
			var filename=$(this).parent().parent().attr('data-file');
			var tr=$('tr').filterAttr('data-file',filename);
			var renaming=tr.data('renaming');
			if(!renaming && !FileList.isLoading(filename)){
				var mime=$(this).parent().parent().data('mime');
				var type=$(this).parent().parent().data('type');
				var permissions = $(this).parent().parent().data('permissions');
				var action=FileActions.getDefault(mime,type, permissions);
				if(action){
					event.preventDefault();
					action(filename);
				}
			}
		}

	});

	// Sets the select_all checkbox behaviour :
	$('#select_all').click(function() {
		if($(this).attr('checked')){
			// Check all
			$('td.filename input:checkbox').attr('checked', true);
			$('td.filename input:checkbox').parent().parent().addClass('selected');
		}else{
			// Uncheck all
			$('td.filename input:checkbox').attr('checked', false);
			$('td.filename input:checkbox').parent().parent().removeClass('selected');
		}
		procesSelection();
	});

	$('td.filename input:checkbox').live('change',function(event) {
		if (event.shiftKey) {
			var last = $(lastChecked).parent().parent().prevAll().length;
			var first = $(this).parent().parent().prevAll().length;
			var start = Math.min(first, last);
			var end = Math.max(first, last);
			var rows = $(this).parent().parent().parent().children('tr');
			for (var i = start; i < end; i++) {
				$(rows).each(function(index) {
					if (index == i) {
						var checkbox = $(this).children().children('input:checkbox');
						$(checkbox).attr('checked', 'checked');
						$(checkbox).parent().parent().addClass('selected');
					}
				});
			}
		}
		var selectedCount=$('td.filename input:checkbox:checked').length;
		$(this).parent().parent().toggleClass('selected');
		if(!$(this).attr('checked')){
			$('#select_all').attr('checked',false);
		}else{
			if(selectedCount==$('td.filename input:checkbox').length){
				$('#select_all').attr('checked',true);
			}
		}
		procesSelection();
	});

	$('.download').click('click',function(event) {
		var files=getSelectedFiles('name').join(';');
		var dir=$('#dir').val()||'/';
		OC.Notification.show(t('files','generating ZIP-file, it may take some time.'));
		// use special download URL if provided, e.g. for public shared files
		if ( (downloadURL = document.getElementById("downloadURL")) ) {
			window.location=downloadURL.value+"&download&files="+files;
		} else {
			window.location=OC.filePath('files', 'ajax', 'download.php') + '?'+ $.param({ dir: dir, files: files });
		}
		return false;
	});

	$('.delete').click(function(event) {
		var files=getSelectedFiles('name');
		event.preventDefault();
		FileList.do_delete(files);
		return false;
	});

	// drag&drop support using jquery.fileupload
	// TODO use OC.dialogs
	$(document).bind('drop dragover', function (e) {
			e.preventDefault(); // prevent browser from doing anything, if file isn't dropped in dropZone
	});

	if ( document.getElementById('data-upload-form') ) {
	$(function() {
		$('#file_upload_start').fileupload({
			dropZone: $('#content'), // restrict dropZone to content div
			add: function(e, data) {
				var files = data.files;
				var totalSize=0;
				if(files){
					if (FileList.lastAction) {
						FileList.lastAction();
					}
					for(var i=0;i<files.length;i++){
						if(files[i].size ==0 && files[i].type== '')
						{
							OC.dialogs.alert(t('files', 'Unable to upload your file as it is a directory or has 0 bytes'), t('files', 'Upload Error'));
							return;
						}
						totalSize+=files[i].size;
						if(FileList.deleteFiles && FileList.deleteFiles.indexOf(files[i].name)!=-1){//finish delete if we are uploading a deleted file
							FileList.finishDelete(function(){
								$('#file_upload_start').change();
							});
							return;
						}
					}
				}
				if(totalSize>$('#max_upload').val()){
					$( '#uploadsize-message' ).dialog({
						modal: true,
						buttons: {
							Close: {
								text:t('files', 'Close'),
								click:function() {
									$( this ).dialog( 'close' );
								}
							}
						}
					});
				}else{
					var dropTarget = $(e.originalEvent.target).closest('tr');
					if(dropTarget && dropTarget.attr('data-type') === 'dir') { // drag&drop upload to folder
						var dirName = dropTarget.attr('data-file')
					}

					var date=new Date();
					if(files){
						for(var i=0;i<files.length;i++){
							if(files[i].size>0){
								var size=files[i].size;
							}else{
								var size=t('files','Pending');
							}
							if(files && !dirName){
								var uniqueName = getUniqueName(files[i].name);
								if (uniqueName != files[i].name) {
									FileList.checkName(uniqueName, files[i].name, true);
									var hidden = true;
								} else {
									var hidden = false;
								}
								FileList.addFile(uniqueName,size,date,true,hidden);
							} else if(dirName) {
								var uploadtext = $('tr').filterAttr('data-type', 'dir').filterAttr('data-file', dirName).find('.uploadtext')
								var currentUploads = parseInt(uploadtext.attr('currentUploads'));
								currentUploads += 1;
								uploadtext.attr('currentUploads', currentUploads);
								if(currentUploads === 1) {
									var img = OC.imagePath('core', 'loading.gif');
									var tr=$('tr').filterAttr('data-file',dirName);
									tr.find('td.filename').attr('style','background-image:url('+img+')');
									uploadtext.text(t('files', '1 file uploading'));
									uploadtext.show();
								} else {
									uploadtext.text(t('files', '{count} files uploading', {count: currentUploads}));
								}
							}
						}
					}else{
						var filename=this.value.split('\\').pop(); //ie prepends C:\fakepath\ in front of the filename
						var uniqueName = getUniqueName(filename);
						if (uniqueName != filename) {
							FileList.checkName(uniqueName, filename, true);
							var hidden = true;
						} else {
							var hidden = false;
						}
						FileList.addFile(uniqueName,'Pending',date,true,hidden);
					}
					if($.support.xhrFileUpload) {
						for(var i=0;i<files.length;i++){
							var fileName = files[i].name
							var dropTarget = $(e.originalEvent.target).closest('tr');
							if(dropTarget && dropTarget.attr('data-type') === 'dir') { // drag&drop upload to folder
								var dirName = dropTarget.attr('data-file')
								var jqXHR =  $('#file_upload_start').fileupload('send', {files: files[i],
										formData: function(form) {
											var formArray = form.serializeArray();
											// array index 0 contains the max files size
											// array index 1 contains the request token
											// array index 2 contains the directory
											formArray[2]['value'] = dirName;
											return formArray;
										}}).success(function(result, textStatus, jqXHR) {
											var response;
											response=jQuery.parseJSON(result);
											if(response[0] == undefined || response[0].status != 'success') {
                                                OC.Notification.show(t('files', response.data.message));
											}
											Files.updateMaxUploadFilesize(response);
											var file=response[0];
											// TODO: this doesn't work if the file name has been changed server side
											delete uploadingFiles[dirName][file.name];
											if ($.assocArraySize(uploadingFiles[dirName]) == 0) {
												delete uploadingFiles[dirName];
											}
											//TODO update file upload size limit

											var uploadtext = $('tr').filterAttr('data-type', 'dir').filterAttr('data-file', dirName).find('.uploadtext')
											var currentUploads = parseInt(uploadtext.attr('currentUploads'));
											currentUploads -= 1;
											uploadtext.attr('currentUploads', currentUploads);
											if(currentUploads === 0) {
												var img = OC.imagePath('core', 'filetypes/folder.png');
												var tr=$('tr').filterAttr('data-file',dirName);
												tr.find('td.filename').attr('style','background-image:url('+img+')');
												uploadtext.text('');
												uploadtext.hide();
											} else {
												uploadtext.text(t('files', '{count} files uploading', {count: currentUploads}));
											}
										})
								.error(function(jqXHR, textStatus, errorThrown) {
									if(errorThrown === 'abort') {
										var currentUploads = parseInt(uploadtext.attr('currentUploads'));
										currentUploads -= 1;
										uploadtext.attr('currentUploads', currentUploads);
										if(currentUploads === 0) {
											var img = OC.imagePath('core', 'filetypes/folder.png');
											var tr=$('tr').filterAttr('data-file',dirName);
											tr.find('td.filename').attr('style','background-image:url('+img+')');
											uploadtext.text('');
											uploadtext.hide();
										} else {
											uploadtext.text(t('files', '{count} files uploading', {count: currentUploads}));
										}
										delete uploadingFiles[dirName][fileName];
										OC.Notification.show(t('files', 'Upload cancelled.'));
									}
								});
								//TODO test with filenames containing slashes
								if(uploadingFiles[dirName] === undefined) {
									uploadingFiles[dirName] = {};
								}
								uploadingFiles[dirName][fileName] = jqXHR;
							} else {
								var jqXHR =  $('#file_upload_start').fileupload('send', {files: files[i]})
										.success(function(result, textStatus, jqXHR) {
											var response;
											response=jQuery.parseJSON(result);
											Files.updateMaxUploadFilesize(response);

											if(response[0] != undefined && response[0].status == 'success') {
												var file=response[0];
												delete uploadingFiles[file.name];
												$('tr').filterAttr('data-file',file.name).data('mime',file.mime).data('id',file.id);
												var size = $('tr').filterAttr('data-file',file.name).find('td.filesize').text();
												if(size==t('files','Pending')){
													$('tr').filterAttr('data-file',file.name).find('td.filesize').text(file.size);
												}
												//TODO update file upload size limit
												FileList.loadingDone(file.name, file.id);
											} else {
                                                Files.cancelUpload(this.files[0].name);
												OC.Notification.show(t('files', response.data.message));
												$('#fileList > tr').not('[data-mime]').fadeOut();
												$('#fileList > tr').not('[data-mime]').remove();
											}
										})
								.error(function(jqXHR, textStatus, errorThrown) {
									if(errorThrown === 'abort') {
                                        Files.cancelUpload(this.files[0].name);
										OC.Notification.show(t('files', 'Upload cancelled.'));
									}
								});
								uploadingFiles[uniqueName] = jqXHR;
							}
						}
					}else{
						data.submit().success(function(data, status) {
							// in safari data is a string
							response = jQuery.parseJSON(typeof data === 'string' ? data : data[0].body.innerText);
							Files.updateMaxUploadFilesize(response);
							if(response[0] != undefined && response[0].status == 'success') {
								var file=response[0];
								delete uploadingFiles[file.name];
								$('tr').filterAttr('data-file',file.name).data('mime',file.mime).data('id',file.id);
								var size = $('tr').filterAttr('data-file',file.name).find('td.filesize').text();
								if(size==t('files','Pending')){
									$('tr').filterAttr('data-file',file.name).find('td.filesize').text(file.size);
								}
								//TODO update file upload size limit
								FileList.loadingDone(file.name, file.id);
							} else {
                                //TODO Files.cancelUpload(/*where do we get the filename*/);
								OC.Notification.show(t('files', response.data.message));
								$('#fileList > tr').not('[data-mime]').fadeOut();
								$('#fileList > tr').not('[data-mime]').remove();
							}
						});
					}
				}
			},
			fail: function(e, data) {
				// TODO: cancel upload & display error notification
			},
			progress: function(e, data) {
				// TODO: show nice progress bar in file row
			},
			progressall: function(e, data) {
				var progress = (data.loaded/data.total)*100;
				$('#uploadprogressbar').progressbar('value',progress);
			},
			start: function(e, data) {
				$('#uploadprogressbar').progressbar({value:0});
				$('#uploadprogressbar').fadeIn();
				if(data.dataType != 'iframe ') {
					$('#upload input.stop').show();
				}
			},
			stop: function(e, data) {
				if(data.dataType != 'iframe ') {
					$('#upload input.stop').hide();
				}
				$('#uploadprogressbar').progressbar('value',100);
				$('#uploadprogressbar').fadeOut();
			}
		})
	});
	}
	$.assocArraySize = function(obj) {
		// http://stackoverflow.com/a/6700/11236
		var size = 0, key;
		for (key in obj) {
			if (obj.hasOwnProperty(key)) size++;
		}
		return size;
	};

	// warn user not to leave the page while upload is in progress
	$(window).bind('beforeunload', function(e) {
		if ($.assocArraySize(uploadingFiles) > 0)
			return t('files','File upload is in progress. Leaving the page now will cancel the upload.');
	});

	//add multiply file upload attribute to all browsers except konqueror (which crashes when it's used)
	if(navigator.userAgent.search(/konqueror/i)==-1){
		$('#file_upload_start').attr('multiple','multiple')
	}

	//if the breadcrumb is to long, start by replacing foldernames with '...' except for the current folder
	var crumb=$('div.crumb').first();
	while($('div.controls').height()>40 && crumb.next('div.crumb').length>0){
		crumb.children('a').text('...');
		crumb=crumb.next('div.crumb');
	}
	//if that isn't enough, start removing items from the breacrumb except for the current folder and it's parent
	var crumb=$('div.crumb').first();
	var next=crumb.next('div.crumb');
	while($('div.controls').height()>40 && next.next('div.crumb').length>0){
		crumb.remove();
		crumb=next;
		next=crumb.next('div.crumb');
	}
	//still not enough, start shorting down the current folder name
	var crumb=$('div.crumb>a').last();
	while($('div.controls').height()>40 && crumb.text().length>6){
		var text=crumb.text()
		text=text.substr(0,text.length-6)+'...';
		crumb.text(text);
	}

	$(window).click(function(){
		$('#new>ul').hide();
		$('#new').removeClass('active');
		$('#new li').each(function(i,element){
			if($(element).children('p').length==0){
				$(element).children('form').remove();
				$(element).append('<p>'+$(element).data('text')+'</p>');
			}
		});
	});
	$('#new').click(function(event){
		event.stopPropagation();
	});
	$('#new>a').click(function(){
		$('#new>ul').toggle();
		$('#new').toggleClass('active');
	});
	$('#new li').click(function(){
		if($(this).children('p').length==0){
			return;
		}

		$('#new li').each(function(i,element){
			if($(element).children('p').length==0){
				$(element).children('form').remove();
				$(element).append('<p>'+$(element).data('text')+'</p>');
			}
		});

		var type=$(this).data('type');
		var text=$(this).children('p').text();
		$(this).data('text',text);
		$(this).children('p').remove();
		var form=$('<form></form>');
		var input=$('<input>');
		form.append(input);
		$(this).append(form);
		input.focus();
		form.submit(function(event){
			event.stopPropagation();
			event.preventDefault();
			var newname=input.val();
			if(type == 'web' && newname.length == 0) {
				$('#notification').text(t('files', 'URL cannot be empty.'));
				$('#notification').fadeIn();
				return false;
			} else if (type != 'web' && !Files.isFileNameValid(newname)) {
				return false;
			} else if( type == 'folder' && $('#dir').val() == '/' && newname == 'Shared') {
				OC.Notification.show(t('files','Invalid folder name. Usage of \'Shared\' is reserved by Owncloud'));
				return false;
			}
			if (FileList.lastAction) {
				FileList.lastAction();
			}
			var name = getUniqueName(newname);
			if (newname != name) {
				FileList.checkName(name, newname, true);
				var hidden = true;
			} else {
				var hidden = false;
			}
			switch(type){
				case 'file':
					$.post(
						OC.filePath('files','ajax','newfile.php'),
						{dir:$('#dir').val(),filename:name},
						function(result){
							if (result.status == 'success') {
								var date=new Date();
								FileList.addFile(name,0,date,false,hidden);
								var tr=$('tr').filterAttr('data-file',name);
								tr.data('mime','text/plain').data('id',result.data.id);
								tr.attr('data-id', result.data.id);
								getMimeIcon('text/plain',function(path){
									tr.find('td.filename').attr('style','background-image:url('+path+')');
								});
							} else {
								OC.dialogs.alert(result.data.message, 'Error');
							}
						}
					);
					break;
				case 'folder':
					$.post(
						OC.filePath('files','ajax','newfolder.php'),
						{dir:$('#dir').val(),foldername:name},
						function(result){
							if (result.status == 'success') {
								var date=new Date();
								FileList.addDir(name,0,date,hidden);
								var tr=$('tr').filterAttr('data-file',name);
								tr.attr('data-id', result.data.id);
							} else {
								OC.dialogs.alert(result.data.message, 'Error');
							}
						}
					);
					break;
				case 'web':
					if(name.substr(0,8)!='https://' && name.substr(0,7)!='http://'){
						name='http://'+name;
					}
					var localName=name;
					if(localName.substr(localName.length-1,1)=='/'){//strip /
						localName=localName.substr(0,localName.length-1)
					}
					if(localName.indexOf('/')){//use last part of url
						localName=localName.split('/').pop();
					}else{//or the domain
						localName=(localName.match(/:\/\/(.[^/]+)/)[1]).replace('www.','');
					}
					localName = getUniqueName(localName);
					$('#uploadprogressbar').progressbar({value:0});
					$('#uploadprogressbar').fadeIn();

					var eventSource=new OC.EventSource(OC.filePath('files','ajax','newfile.php'),{dir:$('#dir').val(),source:name,filename:localName});
					eventSource.listen('progress',function(progress){
						$('#uploadprogressbar').progressbar('value',progress);
					});
					eventSource.listen('success',function(data){
						var mime=data.mime;
						var size=data.size;
						var id=data.id;
						$('#uploadprogressbar').fadeOut();
						var date=new Date();
						FileList.addFile(localName,size,date,false,hidden);
						var tr=$('tr').filterAttr('data-file',localName);
						tr.data('mime',mime).data('id',id);
						tr.attr('data-id', id);
						getMimeIcon(mime,function(path){
							tr.find('td.filename').attr('style','background-image:url('+path+')');
						});
					});
					eventSource.listen('error',function(error){
						$('#uploadprogressbar').fadeOut();
						alert(error);
					});
					break;
			}
			var li=form.parent();
			form.remove();
			li.append('<p>'+li.data('text')+'</p>');
			$('#new>a').click();
		});
	});

	//check if we need to scan the filesystem
	$.get(OC.filePath('files','ajax','scan.php'),{checkonly:'true'}, function(response) {
		if(response.data.done){
			scanFiles();
		}
	}, "json");

	var lastWidth = 0;
	var breadcrumbs = [];
	var breadcrumbsWidth = 0;
	if ( document.getElementById("navigation") ) {
		breadcrumbsWidth = $('#navigation').get(0).offsetWidth;
	}
	var hiddenBreadcrumbs = 0;

	$.each($('.crumb'), function(index, breadcrumb) {
		breadcrumbs[index] = breadcrumb;
		breadcrumbsWidth += $(breadcrumb).get(0).offsetWidth;
	});

	if ($('#controls .actions').length > 0) {
		breadcrumbsWidth += $('#controls .actions').get(0).offsetWidth;
	}

	function resizeBreadcrumbs(firstRun) {
		var width = $(this).width();
		if (width != lastWidth) {
			if ((width < lastWidth || firstRun) && width < breadcrumbsWidth) {
				if (hiddenBreadcrumbs == 0) {
					breadcrumbsWidth -= $(breadcrumbs[1]).get(0).offsetWidth;
					$(breadcrumbs[1]).find('a').hide();
					$(breadcrumbs[1]).append('<span>...</span>');
					breadcrumbsWidth += $(breadcrumbs[1]).get(0).offsetWidth;
					hiddenBreadcrumbs = 2;
				}
				var i = hiddenBreadcrumbs;
				while (width < breadcrumbsWidth && i > 1 && i < breadcrumbs.length - 1) {
					breadcrumbsWidth -= $(breadcrumbs[i]).get(0).offsetWidth;
					$(breadcrumbs[i]).hide();
					hiddenBreadcrumbs = i;
					i++
				}
			} else if (width > lastWidth && hiddenBreadcrumbs > 0) {
				var i = hiddenBreadcrumbs;
				while (width > breadcrumbsWidth && i > 0) {
					if (hiddenBreadcrumbs == 1) {
						breadcrumbsWidth -= $(breadcrumbs[1]).get(0).offsetWidth;
						$(breadcrumbs[1]).find('span').remove();
						$(breadcrumbs[1]).find('a').show();
						breadcrumbsWidth += $(breadcrumbs[1]).get(0).offsetWidth;
					} else {
						$(breadcrumbs[i]).show();
						breadcrumbsWidth += $(breadcrumbs[i]).get(0).offsetWidth;
						if (breadcrumbsWidth > width) {
							breadcrumbsWidth -= $(breadcrumbs[i]).get(0).offsetWidth;
							$(breadcrumbs[i]).hide();
							break;
						}
					}
					i--;
					hiddenBreadcrumbs = i;
				}
			}
			lastWidth = width;
		}
	}

	$(window).resize(function() {
		resizeBreadcrumbs(false);
	});

	resizeBreadcrumbs(true);

<<<<<<< HEAD
	// display storage warnings
	setTimeout ( "Files.displayStorageWarnings()", 100 );
	OC.Notification.setDefault(Files.displayStorageWarnings);
=======
	// file space size sync
	function update_storage_statistics() {
		$.getJSON(OC.filePath('files','ajax','getstoragestats.php'),function(response) {
			Files.updateMaxUploadFilesize(response);
		});
	}

	// start on load - we ask the server every 5 minutes
	var update_storage_statistics_interval = 5*60*1000;
	var update_storage_statistics_interval_id = setInterval(update_storage_statistics, update_storage_statistics_interval);

	// Use jquery-visibility to de-/re-activate file stats sync
	if ($.support.pageVisibility) {
		$(document).on({
			'show.visibility': function() {
				if (!update_storage_statistics_interval_id) {
					update_storage_statistics_interval_id = setInterval(update_storage_statistics, update_storage_statistics_interval);
				}
			},
			'hide.visibility': function() {
				clearInterval(update_storage_statistics_interval_id);
				update_storage_statistics_interval_id = 0;
			}
		});
	}
>>>>>>> 31cc9aa8
});

function scanFiles(force,dir){
	if(!dir){
		dir='';
	}
	force=!!force; //cast to bool
	scanFiles.scanning=true;
	$('#scanning-message').show();
	$('#fileList').remove();
	var scannerEventSource=new OC.EventSource(OC.filePath('files','ajax','scan.php'),{force:force,dir:dir});
	scanFiles.cancel=scannerEventSource.close.bind(scannerEventSource);
	scannerEventSource.listen('scanning',function(data){
		$('#scan-count').text(t('files', '{count} files scanned', {count: data.count}));
		$('#scan-current').text(data.file+'/');
	});
	scannerEventSource.listen('success',function(success){
		scanFiles.scanning=false;
		if(success){
			window.location.reload();
		}else{
			alert(t('files', 'error while scanning'));
		}
	});
}
scanFiles.scanning=false;

function boolOperationFinished(data, callback) {
	result = jQuery.parseJSON(data.responseText);
	Files.updateMaxUploadFilesize(result);
	if(result.status == 'success'){
		callback.call();
	} else {
		alert(result.data.message);
	}
}

function updateBreadcrumb(breadcrumbHtml) {
	$('p.nav').empty().html(breadcrumbHtml);
}

//options for file drag/dropp
var dragOptions={
	distance: 20, revert: 'invalid', opacity: 0.7, helper: 'clone',
	stop: function(event, ui) {
		$('#fileList tr td.filename').addClass('ui-draggable');
	}
};
var folderDropOptions={
	drop: function( event, ui ) {
		var file=ui.draggable.parent().data('file');
		var target=$(this).find('.nametext').text().trim();
		var dir=$('#dir').val();
		$.ajax({
			url: OC.filePath('files', 'ajax', 'move.php'),
			data: "dir="+encodeURIComponent(dir)+"&file="+encodeURIComponent(file)+'&target='+encodeURIComponent(dir)+'/'+encodeURIComponent(target),
			complete: function(data){boolOperationFinished(data, function(){
				var el = $('#fileList tr').filterAttr('data-file',file).find('td.filename');
				el.draggable('destroy');
				FileList.remove(file);
			});}
		});
	}
}
var crumbDropOptions={
	drop: function( event, ui ) {
		var file=ui.draggable.parent().data('file');
		var target=$(this).data('dir');
		var dir=$('#dir').val();
		while(dir.substr(0,1)=='/'){//remove extra leading /'s
				dir=dir.substr(1);
		}
		dir='/'+dir;
		if(dir.substr(-1,1)!='/'){
			dir=dir+'/';
		}
		if(target==dir || target+'/'==dir){
			return;
		}
		$.ajax({
			url: OC.filePath('files', 'ajax', 'move.php'),
		 data: "dir="+encodeURIComponent(dir)+"&file="+encodeURIComponent(file)+'&target='+encodeURIComponent(target),
		 complete: function(data){boolOperationFinished(data, function(){
			 FileList.remove(file);
		 });}
		});
	},
	tolerance: 'pointer'
}

function procesSelection(){
	var selected=getSelectedFiles();
	var selectedFiles=selected.filter(function(el){return el.type=='file'});
	var selectedFolders=selected.filter(function(el){return el.type=='dir'});
	if(selectedFiles.length==0 && selectedFolders.length==0) {
		$('#headerName>span.name').text(t('files','Name'));
		$('#headerSize').text(t('files','Size'));
		$('#modified').text(t('files','Modified'));
		$('table').removeClass('multiselect');
		$('.selectedActions').hide();
	}
	else {
		$('.selectedActions').show();
		var totalSize=0;
		for(var i=0;i<selectedFiles.length;i++){
			totalSize+=selectedFiles[i].size;
		};
		for(var i=0;i<selectedFolders.length;i++){
			totalSize+=selectedFolders[i].size;
		};
		simpleSize=simpleFileSize(totalSize);
		$('#headerSize').text(simpleSize);
		$('#headerSize').attr('title',humanFileSize(totalSize));
		var selection='';
		if(selectedFolders.length>0){
			if(selectedFolders.length==1){
				selection+=t('files','1 folder');
			}else{
				selection+=t('files','{count} folders',{count: selectedFolders.length});
			}
			if(selectedFiles.length>0){
				selection+=' & ';
			}
		}
		if(selectedFiles.length>0){
			if(selectedFiles.length==1){
				selection+=t('files','1 file');
			}else{
				selection+=t('files','{count} files',{count: selectedFiles.length});
			}
		}
		$('#headerName>span.name').text(selection);
		$('#modified').text('');
		$('table').addClass('multiselect');
	}
}

/**
 * @brief get a list of selected files
 * @param string property (option) the property of the file requested
 * @return array
 *
 * possible values for property: name, mime, size and type
 * if property is set, an array with that property for each file is returnd
 * if it's ommited an array of objects with all properties is returned
 */
function getSelectedFiles(property){
	var elements=$('td.filename input:checkbox:checked').parent().parent();
	var files=[];
	elements.each(function(i,element){
		var file={
			name:$(element).attr('data-file'),
			mime:$(element).data('mime'),
			type:$(element).data('type'),
			size:$(element).data('size')
		};
		if(property){
			files.push(file[property]);
		}else{
			files.push(file);
		}
	});
	return files;
}

function getMimeIcon(mime, ready){
	if(getMimeIcon.cache[mime]){
		ready(getMimeIcon.cache[mime]);
	}else{
		$.get( OC.filePath('files','ajax','mimeicon.php'), {mime: mime}, function(path){
			getMimeIcon.cache[mime]=path;
			ready(getMimeIcon.cache[mime]);
		});
	}
}
getMimeIcon.cache={};

function getUniqueName(name){
	if($('tr').filterAttr('data-file',name).length>0){
		var parts=name.split('.');
		var extension = "";
		if (parts.length > 1) {
			extension=parts.pop();
		}
		var base=parts.join('.');
		numMatch=base.match(/\((\d+)\)/);
		var num=2;
		if(numMatch && numMatch.length>0){
			num=parseInt(numMatch[numMatch.length-1])+1;
			base=base.split('(')
			base.pop();
			base=base.join('(').trim();
		}
		name=base+' ('+num+')';
		if (extension) {
			name = name+'.'+extension;
		}
		return getUniqueName(name);
	}
	return name;
}<|MERGE_RESOLUTION|>--- conflicted
+++ resolved
@@ -64,16 +64,16 @@
 		OC.Notification.hide();
 		return true;
 	},
-    displayStorageWarnings: function() {
-        var usedSpacePercent = $('#usedSpacePercent').val();
-        if (usedSpacePercent > 98) {
+	displayStorageWarnings: function() {
+		var usedSpacePercent = $('#usedSpacePercent').val();
+		if (usedSpacePercent > 98) {
 			OC.Notification.show(t('files', 'Your storage is full, files can not be updated or synced anymore!'));
 			return;
-        }
-        if (usedSpacePercent > 90) {
+		}
+		if (usedSpacePercent > 90) {
 			OC.Notification.show(t('files', 'Your storage is almost full ({usedSpacePercent}%)', {usedSpacePercent: usedSpacePercent}));
-        }
-    }
+		}
+	}
 };
 $(document).ready(function() {
 	Files.bindKeyboardShortcuts(document, jQuery);
@@ -337,7 +337,7 @@
 											var response;
 											response=jQuery.parseJSON(result);
 											if(response[0] == undefined || response[0].status != 'success') {
-                                                OC.Notification.show(t('files', response.data.message));
+												OC.Notification.show(t('files', response.data.message));
 											}
 											Files.updateMaxUploadFilesize(response);
 											var file=response[0];
@@ -403,18 +403,18 @@
 												//TODO update file upload size limit
 												FileList.loadingDone(file.name, file.id);
 											} else {
-                                                Files.cancelUpload(this.files[0].name);
+												Files.cancelUpload(this.files[0].name);
 												OC.Notification.show(t('files', response.data.message));
 												$('#fileList > tr').not('[data-mime]').fadeOut();
 												$('#fileList > tr').not('[data-mime]').remove();
 											}
-										})
-								.error(function(jqXHR, textStatus, errorThrown) {
-									if(errorThrown === 'abort') {
-                                        Files.cancelUpload(this.files[0].name);
-										OC.Notification.show(t('files', 'Upload cancelled.'));
-									}
-								});
+									})
+									.error(function(jqXHR, textStatus, errorThrown) {
+										if(errorThrown === 'abort') {
+											Files.cancelUpload(this.files[0].name);
+											OC.Notification.show(t('files', 'Upload cancelled.'));
+										}
+									});
 								uploadingFiles[uniqueName] = jqXHR;
 							}
 						}
@@ -434,7 +434,7 @@
 								//TODO update file upload size limit
 								FileList.loadingDone(file.name, file.id);
 							} else {
-                                //TODO Files.cancelUpload(/*where do we get the filename*/);
+								//TODO Files.cancelUpload(/*where do we get the filename*/);
 								OC.Notification.show(t('files', response.data.message));
 								$('#fileList > tr').not('[data-mime]').fadeOut();
 								$('#fileList > tr').not('[data-mime]').remove();
@@ -732,11 +732,10 @@
 
 	resizeBreadcrumbs(true);
 
-<<<<<<< HEAD
 	// display storage warnings
 	setTimeout ( "Files.displayStorageWarnings()", 100 );
 	OC.Notification.setDefault(Files.displayStorageWarnings);
-=======
+
 	// file space size sync
 	function update_storage_statistics() {
 		$.getJSON(OC.filePath('files','ajax','getstoragestats.php'),function(response) {
@@ -762,7 +761,6 @@
 			}
 		});
 	}
->>>>>>> 31cc9aa8
 });
 
 function scanFiles(force,dir){

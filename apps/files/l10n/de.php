<?php $TRANSLATIONS = array(
"There is no error, the file uploaded with success" => "Datei fehlerfrei hochgeladen.",
"The uploaded file exceeds the upload_max_filesize directive in php.ini" => "Die Größe der hochzuladenden Datei überschreitet die upload_max_filesize-Richtlinie in php.ini",
"The uploaded file exceeds the MAX_FILE_SIZE directive that was specified in the HTML form" => "Die größe der hochzuladenden Datei überschreitet die MAX_FILE_SIZE-Richtlinie, die im HTML-Formular angegeben wurde",
"The uploaded file was only partially uploaded" => "Die Datei wurde nur teilweise hochgeladen.",
"No file was uploaded" => "Es wurde keine Datei hochgeladen.",
"Missing a temporary folder" => "Temporärer Ordner fehlt.",
<<<<<<< HEAD
"Failed to write to disk" => "Fehler beim Schreiben auf Festplatte",
"Files" => "Files",
"Size" => "Größe",
"Modified" => "Bearbeitet",
"File handling" => "Dateibehandlung",
"Maximum upload size" => "Maximum upload size",
=======
"Failed to write to disk" => "Fehler beim Schreiben auf die Festplatte",
"Files" => "Dateien",
"Delete" => "Löschen",
"already exists" => "ist bereits vorhanden",
"replace" => "ersetzen",
"cancel" => "abbrechen",
"replaced" => "ersetzt",
"with" => "mit",
"undo" => "rückgängig machen",
"deleted" => "gelöscht",
"generating ZIP-file, it may take some time." => "Erstelle ZIP-Datei. Dies kann eine Weile dauern.",
"Unable to upload your file as it is a directory or has 0 bytes" => "Ihre Datei kann nicht hochgeladen werden, da sie ein Verzeichnis ist oder 0 Bytes hat.",
"Upload Error" => "Fehler beim Hochladen",
"Pending" => "Ausstehend",
"Upload cancelled." => "Hochladen abgebrochen.",
"Invalid name, '/' is not allowed." => "Ungültiger Name, \"/\" ist nicht erlaubt.",
"Size" => "Größe",
"Modified" => "Bearbeitet",
"folder" => "Ordner",
"folders" => "Ordner",
"file" => "Datei",
"files" => "Dateien",
"File handling" => "Dateibehandlung",
"Maximum upload size" => "Maximale Upload-Größe",
>>>>>>> 46d6fd15
"max. possible: " => "maximal möglich:",
"Needed for multi-file and folder downloads." => "Für Mehrfachdateien- und Ordnerdownloads benötigt:",
"Enable ZIP-download" => "ZIP-Download aktivieren",
"0 is unlimited" => "0 bedeutet unbegrenzt",
"Maximum input size for ZIP files" => "Maximale Größe für ZIP Dateien",
"New" => "Neu",
"Text file" => "Textdatei",
"Folder" => "Ordner",
"From url" => "Von der URL",
"Upload" => "Hochladen",
"Cancel upload" => "Upload abbrechen",
"Nothing in here. Upload something!" => "Alles leer. Lade etwas hoch!",
"Name" => "Name",
"Share" => "Teilen",
"Download" => "Herunterladen",
<<<<<<< HEAD
"Delete" => "Löschen",
=======
>>>>>>> 46d6fd15
"Upload too large" => "Upload zu groß",
"The files you are trying to upload exceed the maximum size for file uploads on this server." => "Die Datei überschreitet die Maximalgröße für Uploads auf diesem Server.",
"Files are being scanned, please wait." => "Dateien werden gescannt, bitte warten.",
"Current scanning" => "Scannen"
);<|MERGE_RESOLUTION|>--- conflicted
+++ resolved
@@ -5,14 +5,6 @@
 "The uploaded file was only partially uploaded" => "Die Datei wurde nur teilweise hochgeladen.",
 "No file was uploaded" => "Es wurde keine Datei hochgeladen.",
 "Missing a temporary folder" => "Temporärer Ordner fehlt.",
-<<<<<<< HEAD
-"Failed to write to disk" => "Fehler beim Schreiben auf Festplatte",
-"Files" => "Files",
-"Size" => "Größe",
-"Modified" => "Bearbeitet",
-"File handling" => "Dateibehandlung",
-"Maximum upload size" => "Maximum upload size",
-=======
 "Failed to write to disk" => "Fehler beim Schreiben auf die Festplatte",
 "Files" => "Dateien",
 "Delete" => "Löschen",
@@ -37,7 +29,6 @@
 "files" => "Dateien",
 "File handling" => "Dateibehandlung",
 "Maximum upload size" => "Maximale Upload-Größe",
->>>>>>> 46d6fd15
 "max. possible: " => "maximal möglich:",
 "Needed for multi-file and folder downloads." => "Für Mehrfachdateien- und Ordnerdownloads benötigt:",
 "Enable ZIP-download" => "ZIP-Download aktivieren",
@@ -53,10 +44,10 @@
 "Name" => "Name",
 "Share" => "Teilen",
 "Download" => "Herunterladen",
-<<<<<<< HEAD
+"Size" => "Größe",
+"Modified" => "Bearbeitet",
+"Delete all" => "Alle löschen",
 "Delete" => "Löschen",
-=======
->>>>>>> 46d6fd15
 "Upload too large" => "Upload zu groß",
 "The files you are trying to upload exceed the maximum size for file uploads on this server." => "Die Datei überschreitet die Maximalgröße für Uploads auf diesem Server.",
 "Files are being scanned, please wait." => "Dateien werden gescannt, bitte warten.",

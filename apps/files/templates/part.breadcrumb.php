--- conflicted
+++ resolved
@@ -1,12 +1,7 @@
 	<?php for($i=0; $i<count($_["breadcrumb"]); $i++):
-<<<<<<< HEAD
-	$crumb = $_["breadcrumb"][$i];
-	$dir = str_replace('+', '%20', urlencode($crumb["dir"])); ?>
-=======
 		$crumb = $_["breadcrumb"][$i];
 		$dir = str_replace('+', '%20', urlencode($crumb["dir"]));
 		$dir = str_replace('%2F', '/', $dir); ?>
->>>>>>> 166da88b
 		<div class="crumb <?php if($i == count($_["breadcrumb"])-1) echo 'last';?> svg"
 			 data-dir='<?php echo $dir;?>'
 			 style='background-image:url("<?php echo OCP\image_path('core', 'breadcrumb.png');?>")'>

--- conflicted
+++ resolved
@@ -26,39 +26,28 @@
 		if(!$this->root || $this->root[0]!='/') {
 			$this->root='/'.$this->root;
 		}
-<<<<<<< HEAD
-		if(substr($this->root,-1,1)!='/') {
-=======
 		if(substr($this->root, -1, 1)!='/') {
->>>>>>> 5cad2d7c
 			$this->root.='/';
 		}
 		if(!$this->share || $this->share[0]!='/') {
 			$this->share='/'.$this->share;
 		}
-		if(substr($this->share,-1,1)=='/') {
-			$this->share=substr($this->share,0,-1);
+		if(substr($this->share, -1, 1)=='/') {
+			$this->share = substr($this->share,0,-1);
 		}
-	}
 
 	public function getId(){
 		return 'smb::' . $this->user . '@' . $this->host . '/' . $this->share . '/' . $this->root;
 	}
 
 	public function constructUrl($path) {
-<<<<<<< HEAD
-		if(substr($path,-1)=='/') {
-			$path=substr($path,0,-1);
-=======
 		if(substr($path, -1)=='/') {
 			$path=substr($path, 0, -1);
->>>>>>> 5cad2d7c
 		}
 		return 'smb://'.$this->user.':'.$this->password.'@'.$this->host.$this->share.$this->root.$path;
 	}
 
 	public function stat($path) {
-		$this->init();
 		if(!$path and $this->root=='/') {//mtime doesn't work for shares
 			$mtime=$this->shareMTime();
 			$stat=stat($this->constructUrl($path));

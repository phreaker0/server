--- conflicted
+++ resolved
@@ -48,13 +48,8 @@
    * @param message $message
    */
   public static function event($user,$type,$message){
-<<<<<<< HEAD
 	global $CONFIG_DBTABLEPREFIX;
     $result = OC_DB::query('INSERT INTO `' . $CONFIG_DBTABLEPREFIX . 'log` (`timestamp`,`user`,`type`,`message`) VALUES ('.time().',\''.addslashes($user).'\','.addslashes($type).',\''.addslashes($message).'\');');
-    OC_DB::free_result($result);
-=======
-    $result = OC_DB::query('insert into log (timestamp,user,type,message) values ("'.time().'","'.addslashes($user).'","'.addslashes($type).'","'.addslashes($message).'")');
->>>>>>> 11d515ef
   }
 
 

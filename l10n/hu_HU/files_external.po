# SOME DESCRIPTIVE TITLE.
# Copyright (C) YEAR THE PACKAGE'S COPYRIGHT HOLDER
# This file is distributed under the same license as the PACKAGE package.
# 
# Translators:
msgid ""
msgstr ""
"Project-Id-Version: ownCloud\n"
"Report-Msgid-Bugs-To: http://bugs.owncloud.org/\n"
<<<<<<< HEAD
"POT-Creation-Date: 2012-12-12 00:12+0100\n"
"PO-Revision-Date: 2012-12-11 23:13+0000\n"
"Last-Translator: I Robot <owncloud-bot@tmit.eu>\n"
=======
"POT-Creation-Date: 2012-12-31 00:04+0100\n"
"PO-Revision-Date: 2012-12-30 19:20+0000\n"
"Last-Translator: Laszlo Tornoci <torlasz@gmail.com>\n"
>>>>>>> 166da88b
"Language-Team: Hungarian (Hungary) (http://www.transifex.com/projects/p/owncloud/language/hu_HU/)\n"
"MIME-Version: 1.0\n"
"Content-Type: text/plain; charset=UTF-8\n"
"Content-Transfer-Encoding: 8bit\n"
"Language: hu_HU\n"
"Plural-Forms: nplurals=2; plural=(n != 1);\n"

#: js/dropbox.js:7 js/dropbox.js:25 js/google.js:7 js/google.js:23
msgid "Access granted"
msgstr "Érvényes hozzáférés"

#: js/dropbox.js:28 js/dropbox.js:74 js/dropbox.js:79 js/dropbox.js:86
msgid "Error configuring Dropbox storage"
msgstr "A Dropbox tárolót nem sikerült beállítani"

#: js/dropbox.js:34 js/dropbox.js:45 js/google.js:31 js/google.js:40
msgid "Grant access"
msgstr "Megadom a hozzáférést"

#: js/dropbox.js:73 js/google.js:72
msgid "Fill out all required fields"
msgstr "Töltse ki az összes szükséges mezőt"

#: js/dropbox.js:85
msgid "Please provide a valid Dropbox app key and secret."
msgstr "Adjon meg egy érvényes Dropbox app key-t és secretet!"

#: js/google.js:26 js/google.js:73 js/google.js:78
msgid "Error configuring Google Drive storage"
msgstr "A Google Drive tárolót nem sikerült beállítani"

#: lib/config.php:434
msgid ""
"<b>Warning:</b> \"smbclient\" is not installed. Mounting of CIFS/SMB shares "
"is not possible. Please ask your system administrator to install it."
msgstr "<b>Figyelem:</b> az \"smbclient\" nincs telepítve a kiszolgálón. Emiatt nem lehet CIFS/SMB megosztásokat fölcsatolni. Kérje meg a rendszergazdát, hogy telepítse a szükséges programot."

#: lib/config.php:435
msgid ""
"<b>Warning:</b> The FTP support in PHP is not enabled or installed. Mounting"
" of FTP shares is not possible. Please ask your system administrator to "
"install it."
msgstr "<b>Figyelem:</b> a PHP FTP támogatása vagy nincs telepítve, vagy nincs engedélyezve a kiszolgálón. Emiatt nem lehetséges FTP-tárolókat fölcsatolni. Kérje meg a rendszergazdát, hogy telepítse a szükséges programot."

#: lib/config.php:434
msgid ""
"<b>Warning:</b> \"smbclient\" is not installed. Mounting of CIFS/SMB shares "
"is not possible. Please ask your system administrator to install it."
msgstr ""

#: lib/config.php:435
msgid ""
"<b>Warning:</b> The FTP support in PHP is not enabled or installed. Mounting"
" of FTP shares is not possible. Please ask your system administrator to "
"install it."
msgstr ""

#: templates/settings.php:3
msgid "External Storage"
msgstr "Külső tárolási szolgáltatások becsatolása"

#: templates/settings.php:8 templates/settings.php:22
msgid "Mount point"
msgstr "Hova csatoljuk"

#: templates/settings.php:9
msgid "Backend"
msgstr "Külső tárolórendszer"

#: templates/settings.php:10
msgid "Configuration"
msgstr "Beállítások"

#: templates/settings.php:11
msgid "Options"
msgstr "Opciók"

#: templates/settings.php:12
msgid "Applicable"
msgstr "Érvényességi kör"

#: templates/settings.php:27
msgid "Add mount point"
msgstr "Új csatolás létrehozása"

#: templates/settings.php:85
msgid "None set"
msgstr "Nincs beállítva"

#: templates/settings.php:86
msgid "All Users"
msgstr "Az összes felhasználó"

#: templates/settings.php:87
msgid "Groups"
msgstr "Csoportok"

#: templates/settings.php:95
msgid "Users"
msgstr "Felhasználók"

#: templates/settings.php:108 templates/settings.php:109
<<<<<<< HEAD
#: templates/settings.php:149 templates/settings.php:150
=======
#: templates/settings.php:144 templates/settings.php:145
>>>>>>> 166da88b
msgid "Delete"
msgstr "Törlés"

#: templates/settings.php:124
msgid "Enable User External Storage"
msgstr "Külső tárolók engedélyezése a felhasználók részére"

#: templates/settings.php:125
msgid "Allow users to mount their own external storage"
msgstr "Lehetővé teszi, hogy a felhasználók külső tárolási szolgáltatásokat csatoljanak be a saját területükre"

<<<<<<< HEAD
#: templates/settings.php:139
=======
#: templates/settings.php:136
>>>>>>> 166da88b
msgid "SSL root certificates"
msgstr "SSL tanúsítványok"

<<<<<<< HEAD
#: templates/settings.php:158
=======
#: templates/settings.php:153
>>>>>>> 166da88b
msgid "Import Root Certificate"
msgstr "SSL tanúsítványok importálása"<|MERGE_RESOLUTION|>--- conflicted
+++ resolved
@@ -7,15 +7,9 @@
 msgstr ""
 "Project-Id-Version: ownCloud\n"
 "Report-Msgid-Bugs-To: http://bugs.owncloud.org/\n"
-<<<<<<< HEAD
-"POT-Creation-Date: 2012-12-12 00:12+0100\n"
-"PO-Revision-Date: 2012-12-11 23:13+0000\n"
-"Last-Translator: I Robot <owncloud-bot@tmit.eu>\n"
-=======
 "POT-Creation-Date: 2012-12-31 00:04+0100\n"
 "PO-Revision-Date: 2012-12-30 19:20+0000\n"
 "Last-Translator: Laszlo Tornoci <torlasz@gmail.com>\n"
->>>>>>> 166da88b
 "Language-Team: Hungarian (Hungary) (http://www.transifex.com/projects/p/owncloud/language/hu_HU/)\n"
 "MIME-Version: 1.0\n"
 "Content-Type: text/plain; charset=UTF-8\n"
@@ -59,19 +53,6 @@
 " of FTP shares is not possible. Please ask your system administrator to "
 "install it."
 msgstr "<b>Figyelem:</b> a PHP FTP támogatása vagy nincs telepítve, vagy nincs engedélyezve a kiszolgálón. Emiatt nem lehetséges FTP-tárolókat fölcsatolni. Kérje meg a rendszergazdát, hogy telepítse a szükséges programot."
-
-#: lib/config.php:434
-msgid ""
-"<b>Warning:</b> \"smbclient\" is not installed. Mounting of CIFS/SMB shares "
-"is not possible. Please ask your system administrator to install it."
-msgstr ""
-
-#: lib/config.php:435
-msgid ""
-"<b>Warning:</b> The FTP support in PHP is not enabled or installed. Mounting"
-" of FTP shares is not possible. Please ask your system administrator to "
-"install it."
-msgstr ""
 
 #: templates/settings.php:3
 msgid "External Storage"
@@ -118,11 +99,7 @@
 msgstr "Felhasználók"
 
 #: templates/settings.php:108 templates/settings.php:109
-<<<<<<< HEAD
-#: templates/settings.php:149 templates/settings.php:150
-=======
 #: templates/settings.php:144 templates/settings.php:145
->>>>>>> 166da88b
 msgid "Delete"
 msgstr "Törlés"
 
@@ -134,18 +111,10 @@
 msgid "Allow users to mount their own external storage"
 msgstr "Lehetővé teszi, hogy a felhasználók külső tárolási szolgáltatásokat csatoljanak be a saját területükre"
 
-<<<<<<< HEAD
-#: templates/settings.php:139
-=======
 #: templates/settings.php:136
->>>>>>> 166da88b
 msgid "SSL root certificates"
 msgstr "SSL tanúsítványok"
 
-<<<<<<< HEAD
-#: templates/settings.php:158
-=======
 #: templates/settings.php:153
->>>>>>> 166da88b
 msgid "Import Root Certificate"
 msgstr "SSL tanúsítványok importálása"
--- conflicted
+++ resolved
@@ -327,123 +327,12 @@
 			throw new \Exception($l->t("App can't be installed because the version in info.xml/version is not the same as the version reported from the app store"));
 		}
 
-<<<<<<< HEAD
 		return $info;
-=======
-		$basedir=OC_App::getInstallPath().'/'.$info['id'];
-		//check if the destination directory already exists
-		if(is_dir($basedir)) {
-			OC_Helper::rmdirr($extractDir);
-			if($data['source']=='http') {
-				unlink($path);
-			}
-			throw new \Exception($l->t("App directory already exists"));
-		}
-
-		if(isset($data['pretent']) and $data['pretent']==true) {
-			return false;
-		}
-
-		//copy the app to the correct place
-		if(@!mkdir($basedir)) {
-			OC_Helper::rmdirr($extractDir);
-			if($data['source']=='http') {
-				unlink($path);
-			}
-			throw new \Exception($l->t("Can't create app folder. Please fix permissions. %s", array($basedir)));
-		}
-		OC_Helper::copyr($extractDir, $basedir);
-
-		//remove temporary files
-		OC_Helper::rmdirr($extractDir);
-
-		//install the database
-		if(is_file($basedir.'/appinfo/database.xml')) {
-			if (OC_Appconfig::getValue($info['id'], 'installed_version') === null) {
-				OC_DB::createDbFromStructure($basedir.'/appinfo/database.xml');
-			} else {
-				OC_DB::updateDbFromStructure($basedir.'/appinfo/database.xml');
-			}
-		}
-
-		//run appinfo/install.php
-		if((!isset($data['noinstall']) or $data['noinstall']==false) and file_exists($basedir.'/appinfo/install.php')) {
-			include $basedir.'/appinfo/install.php';
-		}
-
-		//set the installed version
-		OC_Appconfig::setValue($info['id'], 'installed_version', OC_App::getAppVersion($info['id']));
-		OC_Appconfig::setValue($info['id'], 'enabled', 'no');
-
-		//set remote/public handelers
-		foreach($info['remote'] as $name=>$path) {
-			OCP\CONFIG::setAppValue('core', 'remote_'.$name, $info['id'].'/'.$path);
-		}
-		foreach($info['public'] as $name=>$path) {
-			OCP\CONFIG::setAppValue('core', 'public_'.$name, $info['id'].'/'.$path);
-		}
-
-		OC_App::setAppTypes($info['id']);
-
-		return $info['id'];
-	}
-
-	/**
-	 * checks whether or not an app is installed
-	 * @param string $app app
-	 * @return bool
-	 *
-	 * Checks whether or not an app is installed, i.e. registered in apps table.
-	 */
-	public static function isInstalled( $app ) {
-
-		if( null == OC_Appconfig::getValue( $app, "installed_version" )) {
-			return false;
-		}
-
-		return true;
-	}
-
-	/**
-	 * Update an application
-	 *
-	 * This function installs an app. All information needed are passed in the
-	 * associative array $data.
-	 * The following keys are required:
-	 *   - source: string, can be "path" or "http"
-	 *
-	 * One of the following keys is required:
-	 *   - path: path to the file containing the app
-	 *   - href: link to the downloadable file containing the app
-	 *
-	 * The following keys are optional:
-	 *   - pretend: boolean, if set true the system won't do anything
-	 *   - noupgrade: boolean, if true appinfo/upgrade.php won't be loaded
-	 *
-	 * This function works as follows
-	 *   -# fetching the file
-	 *   -# removing the old files
-	 *   -# unzipping new file
-	 *   -# including appinfo/upgrade.php
-	 *   -# setting the installed version
-	 *
-	 * upgrade.php can determine the current installed version of the app using
-	 * "OC_Appconfig::getValue($appid, 'installed_version')"
-	 */
-	public static function updateApp( $app ) {
-		$ocsid=OC_Appconfig::getValue( $app, 'ocsid');
-		OC_App::disable($app);
-		OC_App::enable($ocsid);
-		return(true);
->>>>>>> cff9440a
 	}
 
 	/**
 	 * Check if an update for the app is available
-<<<<<<< HEAD
 	 * @param string $app
-=======
->>>>>>> cff9440a
 	 * @return string|false false or the version number of the update
 	 *
 	 * The function will check if an update for a version is available

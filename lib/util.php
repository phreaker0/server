<?php
/**
 * Class for utility functions
 *
 */

class OC_Util {
	public static $scripts=array();
	public static $styles=array();
	public static $headers=array();
	private static $rootMounted=false;
	private static $fsSetup=false;
	public static $core_styles=array();
	public static $core_scripts=array();

	// Can be set up
	public static function setupFS( $user = '' ) {// configure the initial filesystem based on the configuration
		if(self::$fsSetup) {//setting up the filesystem twice can only lead to trouble
			return false;
		}

		// If we are not forced to load a specific user we load the one that is logged in
		if( $user == "" && OC_User::isLoggedIn()) {
			$user = OC_User::getUser();
		}

		// load all filesystem apps before, so no setup-hook gets lost
		if(!isset($RUNTIME_NOAPPS) || !$RUNTIME_NOAPPS) {
			OC_App::loadApps(array('filesystem'));
		}

		// the filesystem will finish when $user is not empty,
		// mark fs setup here to avoid doing the setup from loading
		// OC_Filesystem
		if ($user != '') {
			self::$fsSetup=true;
		}

		$CONFIG_DATADIRECTORY = OC_Config::getValue( "datadirectory", OC::$SERVERROOT."/data" );
		//first set up the local "root" storage
		if(!self::$rootMounted) {
			OC_Filesystem::mount('OC_Filestorage_Local', array('datadir'=>$CONFIG_DATADIRECTORY), '/');
			self::$rootMounted=true;
		}

		if( $user != "" ) { //if we aren't logged in, there is no use to set up the filesystem
			$user_dir = '/'.$user.'/files';
			$user_root = OC_User::getHome($user);
			$userdirectory = $user_root . '/files';
			if( !is_dir( $userdirectory )) {
				mkdir( $userdirectory, 0755, true );
			}
			//jail the user into his "home" directory
			OC_Filesystem::mount('OC_Filestorage_Local', array('datadir' => $user_root), $user);
			OC_Filesystem::init($user_dir, $user);
			$quotaProxy=new OC_FileProxy_Quota();
			$fileOperationProxy = new OC_FileProxy_FileOperations();
			OC_FileProxy::register($quotaProxy);
			OC_FileProxy::register($fileOperationProxy);
			// Load personal mount config
			self::loadUserMountPoints($user);
			OC_Hook::emit('OC_Filesystem', 'setup', array('user' => $user, 'user_dir' => $user_dir));
		}
	}

	public static function tearDownFS() {
		OC_Filesystem::tearDown();
		self::$fsSetup=false;
	}

	public static function loadUserMountPoints($user) {
		$user_dir = '/'.$user.'/files';
		$user_root = OC_User::getHome($user);
		$userdirectory = $user_root . '/files';
		if (is_file($user_root.'/mount.php')) {
			$mountConfig = include $user_root.'/mount.php';
			if (isset($mountConfig['user'][$user])) {
				foreach ($mountConfig['user'][$user] as $mountPoint => $options) {
					OC_Filesystem::mount($options['class'], $options['options'], $mountPoint);
				}
			}

			$mtime=filemtime($user_root.'/mount.php');
			$previousMTime=OC_Preferences::getValue($user, 'files', 'mountconfigmtime', 0);
			if($mtime>$previousMTime) {//mount config has changed, filecache needs to be updated
				OC_FileCache::triggerUpdate($user);
				OC_Preferences::setValue($user, 'files', 'mountconfigmtime', $mtime);
			}
		}
	}

	/**
	 * get the current installed version of ownCloud
	 * @return array
	 */
	public static function getVersion() {
		// hint: We only can count up. So the internal version number of ownCloud 4.5 will be 4.90.0. This is not visible to the user
		return array(4, 91, 02);
	}

	/**
	 * get the current installed version string of ownCloud
	 * @return string
	 */
	public static function getVersionString() {
		return '5.0 pre alpha';
	}

	/**
	 * get the current installed edition of ownCloud. There is the community edition that just returns an empty string and the enterprise edition that returns "Enterprise".
	 * @return string
	 */
	public static function getEditionString() {
			return '';
	}

	/**
	 * add a javascript file
	 *
	 * @param appid  $application
	 * @param filename  $file
	 */
	public static function addScript( $application, $file = null ) {
		if( is_null( $file )) {
			$file = $application;
			$application = "";
		}
		if( !empty( $application )) {
			self::$scripts[] = "$application/js/$file";
		}else{
			self::$scripts[] = "js/$file";
		}
	}

	/**
	 * add a css file
	 *
	 * @param appid  $application
	 * @param filename  $file
	 */
	public static function addStyle( $application, $file = null ) {
		if( is_null( $file )) {
			$file = $application;
			$application = "";
		}
		if( !empty( $application )) {
			self::$styles[] = "$application/css/$file";
		}else{
			self::$styles[] = "css/$file";
		}
	}

	/**
	 * @brief Add a custom element to the header
	 * @param string tag tag name of the element
	 * @param array $attributes array of attributes for the element
	 * @param string $text the text content for the element
	 */
	public static function addHeader( $tag, $attributes, $text='') {
		self::$headers[]=array('tag'=>$tag,'attributes'=>$attributes, 'text'=>$text);
	}

	/**
	 * formats a timestamp in the "right" way
	 *
	 * @param int timestamp $timestamp
	 * @param bool dateOnly option to ommit time from the result
	 */
	public static function formatDate( $timestamp, $dateOnly=false) {
		if(isset($_SESSION['timezone'])) {//adjust to clients timezone if we know it
			$systemTimeZone = intval(date('O'));
			$systemTimeZone=(round($systemTimeZone/100, 0)*60)+($systemTimeZone%100);
			$clientTimeZone=$_SESSION['timezone']*60;
			$offset=$clientTimeZone-$systemTimeZone;
			$timestamp=$timestamp+$offset*60;
		}
		$l=OC_L10N::get('lib');
		return $l->l($dateOnly ? 'date' : 'datetime', $timestamp);
	}

	/**
	 * check if the current server configuration is suitable for ownCloud
	 * @return array arrays with error messages and hints
	 */
	public static function checkServer() {
		$errors=array();

		$web_server_restart= false;
		//check for database drivers
		if(!(is_callable('sqlite_open') or class_exists('SQLite3')) and !is_callable('mysql_connect') and !is_callable('pg_connect')) {
			$errors[]=array('error'=>'No database drivers (sqlite, mysql, or postgresql) installed.<br/>', 'hint'=>'');//TODO: sane hint
			$web_server_restart= true;
		}

		//common hint for all file permissons error messages
		$permissionsHint="Permissions can usually be fixed by giving the webserver write access to the ownCloud directory";

		// Check if config folder is writable.
		if(!is_writable(OC::$SERVERROOT."/config/") or !is_readable(OC::$SERVERROOT."/config/")) {
			$errors[]=array('error'=>"Can't write into config directory 'config'", 'hint'=>"You can usually fix this by giving the webserver user write access to the config directory in owncloud");
		}

		// Check if there is a writable install folder.
		if(OC_Config::getValue('appstoreenabled', true)) {
			if( OC_App::getInstallPath() === null  || !is_writable(OC_App::getInstallPath()) || !is_readable(OC_App::getInstallPath()) ) {
				$errors[]=array('error'=>"Can't write into apps directory", 'hint'=>"You can usually fix this by giving the webserver user write access to the apps directory
				in owncloud or disabling the appstore in the config file.");
			}
		}

		$CONFIG_DATADIRECTORY = OC_Config::getValue( "datadirectory", OC::$SERVERROOT."/data" );
		//check for correct file permissions
		if(!stristr(PHP_OS, 'WIN')) {
			$permissionsModHint="Please change the permissions to 0770 so that the directory cannot be listed by other users.";
			$prems=substr(decoct(@fileperms($CONFIG_DATADIRECTORY)), -3);
			if(substr($prems, -1)!='0') {
				OC_Helper::chmodr($CONFIG_DATADIRECTORY, 0770);
				clearstatcache();
				$prems=substr(decoct(@fileperms($CONFIG_DATADIRECTORY)), -3);
				if(substr($prems, 2, 1)!='0') {
					$errors[]=array('error'=>'Data directory ('.$CONFIG_DATADIRECTORY.') is readable for other users<br/>', 'hint'=>$permissionsModHint);
				}
			}
			if( OC_Config::getValue( "enablebackup", false )) {
				$CONFIG_BACKUPDIRECTORY = OC_Config::getValue( "backupdirectory", OC::$SERVERROOT."/backup" );
				$prems=substr(decoct(@fileperms($CONFIG_BACKUPDIRECTORY)), -3);
				if(substr($prems, -1)!='0') {
					OC_Helper::chmodr($CONFIG_BACKUPDIRECTORY, 0770);
					clearstatcache();
					$prems=substr(decoct(@fileperms($CONFIG_BACKUPDIRECTORY)), -3);
					if(substr($prems, 2, 1)!='0') {
						$errors[]=array('error'=>'Data directory ('.$CONFIG_BACKUPDIRECTORY.') is readable for other users<br/>', 'hint'=>$permissionsModHint);
					}
				}
			}
		}else{
			//TODO: permissions checks for windows hosts
		}
		// Create root dir.
		if(!is_dir($CONFIG_DATADIRECTORY)) {
			$success=@mkdir($CONFIG_DATADIRECTORY);
			if(!$success) {
				$errors[]=array('error'=>"Can't create data directory (".$CONFIG_DATADIRECTORY.")", 'hint'=>"You can usually fix this by giving the webserver write access to the ownCloud directory '".OC::$SERVERROOT."' (in a terminal, use the command 'chown -R www-data:www-data /path/to/your/owncloud/install/data' ");
			}
		} else if(!is_writable($CONFIG_DATADIRECTORY) or !is_readable($CONFIG_DATADIRECTORY)) {
			$errors[]=array('error'=>'Data directory ('.$CONFIG_DATADIRECTORY.') not writable by ownCloud<br/>', 'hint'=>$permissionsHint);
		}

		// check if all required php modules are present
		if(!class_exists('ZipArchive')) {
			$errors[]=array('error'=>'PHP module zip not installed.<br/>', 'hint'=>'Please ask your server administrator to install the module.');
			$web_server_restart= false;
		}

		if(!function_exists('mb_detect_encoding')) {
			$errors[]=array('error'=>'PHP module mb multibyte not installed.<br/>', 'hint'=>'Please ask your server administrator to install the module.');
			$web_server_restart= false;
		}
		if(!function_exists('ctype_digit')) {
			$errors[]=array('error'=>'PHP module ctype is not installed.<br/>', 'hint'=>'Please ask your server administrator to install the module.');
			$web_server_restart= false;
		}
		if(!function_exists('json_encode')) {
			$errors[]=array('error'=>'PHP module JSON is not installed.<br/>', 'hint'=>'Please ask your server administrator to install the module.');
			$web_server_restart= false;
		}
		if(!function_exists('imagepng')) {
			$errors[]=array('error'=>'PHP module GD is not installed.<br/>', 'hint'=>'Please ask your server administrator to install the module.');
			$web_server_restart= false;
		}
		if(!function_exists('gzencode')) {
			$errors[]=array('error'=>'PHP module zlib is not installed.<br/>', 'hint'=>'Please ask your server administrator to install the module.');
			$web_server_restart= false;
		}
		if(!function_exists('iconv')) {
			$errors[]=array('error'=>'PHP module iconv is not installed.<br/>', 'hint'=>'Please ask your server administrator to install the module.');
			$web_server_restart= false;
		}
		if(!function_exists('simplexml_load_string')) {
			$errors[]=array('error'=>'PHP module SimpleXML is not installed.<br/>', 'hint'=>'Please ask your server administrator to install the module.');
			$web_server_restart= false;
		}
		if(floatval(phpversion())<5.3) {
			$errors[]=array('error'=>'PHP 5.3 is required.<br/>', 'hint'=>'Please ask your server administrator to update PHP to version 5.3 or higher. PHP 5.2 is no longer supported by ownCloud and the PHP community.');
			$web_server_restart= false;
		}
		if(!defined('PDO::ATTR_DRIVER_NAME')) {
			$errors[]=array('error'=>'PHP PDO module is not installed.<br/>', 'hint'=>'Please ask your server administrator to install the module.');
			$web_server_restart= false;
		}

		if($web_server_restart) {
			$errors[]=array('error'=>'PHP modules have been installed, but they are still listed as missing?<br/>', 'hint'=>'Please ask your server administrator to restart the web server.');
		}

		return $errors;
	}

	public static function displayLoginPage($errors = array()) {
		$parameters = array();
		foreach( $errors as $key => $value ) {
			$parameters[$value] = true;
		}
		if (!empty($_POST['user'])) {
			$parameters["username"] = OC_Util::sanitizeHTML($_POST['user']).'"';
			$parameters['user_autofocus'] = false;
		} else {
			$parameters["username"] = '';
			$parameters['user_autofocus'] = true;
		}
		if (isset($_REQUEST['redirect_url'])) {
			$redirect_url = OC_Util::sanitizeHTML($_REQUEST['redirect_url']);
			$parameters['redirect_url'] = urlencode($redirect_url);
		} 
		OC_Template::printGuestPage("", "login", $parameters);
	}


	/**
	* Check if the app is enabled, redirects to home if not
	*/
	public static function checkAppEnabled($app) {
		if( !OC_App::isEnabled($app)) {
			header( 'Location: '.OC_Helper::linkToAbsolute( '', 'index.php' ));
			exit();
		}
	}

	/**
	* Check if the user is logged in, redirects to home if not. With
	* redirect URL parameter to the request URI.
	*/
	public static function checkLoggedIn() {
		// Check if we are a user
		if( !OC_User::isLoggedIn()) {
			header( 'Location: '.OC_Helper::linkToAbsolute( '', 'index.php', array('redirect_url' => $_SERVER["REQUEST_URI"])));
			exit();
		}
	}

	/**
	* Check if the user is a admin, redirects to home if not
	*/
	public static function checkAdminUser() {
		// Check if we are a user
		self::checkLoggedIn();
		self::verifyUser();
		if( !OC_Group::inGroup( OC_User::getUser(), 'admin' )) {
			header( 'Location: '.OC_Helper::linkToAbsolute( '', 'index.php' ));
			exit();
		}
	}

	/**
	* Check if the user is a subadmin, redirects to home if not
	* @return array $groups where the current user is subadmin
	*/
	public static function checkSubAdminUser() {
		// Check if we are a user
		self::checkLoggedIn();
		self::verifyUser();
		if(OC_Group::inGroup(OC_User::getUser(), 'admin')) {
			return true;
		}
		if(!OC_SubAdmin::isSubAdmin(OC_User::getUser())) {
			header( 'Location: '.OC_Helper::linkToAbsolute( '', 'index.php' ));
			exit();
		}
		return true;
	}

	/**
	* Check if the user verified the login with his password in the last 15 minutes
	* If not, the user will be shown a password verification page
	*/
	public static function verifyUser() {
		if(OC_Config::getValue('enhancedauth', false) === true) {
					// Check password to set session
			if(isset($_POST['password'])) {
				if (OC_User::login(OC_User::getUser(), $_POST["password"] ) === true) {
					$_SESSION['verifiedLogin']=time() + OC_Config::getValue('enhancedauthtime', 15 * 60);
				}
			}

		// Check if the user verified his password
			if(!isset($_SESSION['verifiedLogin']) OR $_SESSION['verifiedLogin'] < time()) {
				OC_Template::printGuestPage("", "verify",  array('username' => OC_User::getUser()));
				exit();
			}
		}
	}

	/**
	* Check if the user verified the login with his password
	* @return bool
	*/
	public static function isUserVerified() {
		if(OC_Config::getValue('enhancedauth', false) === true) {
			if(!isset($_SESSION['verifiedLogin']) OR $_SESSION['verifiedLogin'] < time()) {
				return false;
			}
		}
		return true;
	}

	/**
	* Redirect to the user default page
	*/
	public static function redirectToDefaultPage() {
		if(isset($_REQUEST['redirect_url'])) {
			$location = OC_Helper::makeURLAbsolute(urldecode($_REQUEST['redirect_url']));
		}
		else if (isset(OC::$REQUESTEDAPP) && !empty(OC::$REQUESTEDAPP)) {
			$location = OC_Helper::linkToAbsolute( OC::$REQUESTEDAPP, 'index.php' );
		}
		else {
			$defaultpage = OC_Appconfig::getValue('core', 'defaultpage');
			if ($defaultpage) {
				$location = OC_Helper::makeURLAbsolute(OC::$WEBROOT.'/'.$defaultpage);
			}
			else {
				$location = OC_Helper::linkToAbsolute( 'files', 'index.php' );
			}
		}
		OC_Log::write('core', 'redirectToDefaultPage: '.$location, OC_Log::DEBUG);
		header( 'Location: '.$location );
		exit();
	}

	/**
	 * get an id unqiue for this instance
	 * @return string
	 */
	public static function getInstanceId() {
		$id=OC_Config::getValue('instanceid', null);
		if(is_null($id)) {
			$id=uniqid();
			OC_Config::setValue('instanceid', $id);
		}
		return $id;
	}

	/**
	 * @brief Register an get/post call. Important to prevent CSRF attacks.
	 * @todo Write howto: CSRF protection guide
	 * @return $token Generated token.
	 * @description
	 * Creates a 'request token' (random) and stores it inside the session.
	 * Ever subsequent (ajax) request must use such a valid token to succeed,
	 * otherwise the request will be denied as a protection against CSRF.
	 * @see OC_Util::isCallRegistered()
	 */
	public static function callRegister() {
		// Check if a token exists
		if(!isset($_SESSION['requesttoken'])) {
			// No valid token found, generate a new one.
			$requestToken = self::generate_random_bytes(20);
			$_SESSION['requesttoken']=$requestToken;
		} else {
			// Valid token already exists, send it
			$requestToken = $_SESSION['requesttoken'];
		}
		return($requestToken);
	}

	/**
	 * @brief Check an ajax get/post call if the request token is valid.
	 * @return boolean False if request token is not set or is invalid.
	 * @see OC_Util::callRegister()
	 */
	public static function isCallRegistered() {
		if(isset($_GET['requesttoken'])) {
			$token=$_GET['requesttoken'];
		}elseif(isset($_POST['requesttoken'])) {
			$token=$_POST['requesttoken'];
		}elseif(isset($_SERVER['HTTP_REQUESTTOKEN'])) {
			$token=$_SERVER['HTTP_REQUESTTOKEN'];
		}else{
			//no token found.
			return false;
		}

		// Check if the token is valid
		if($token !== $_SESSION['requesttoken']) {
			// Not valid
			return false;
		} else {
			// Valid token
			return true;
		}
	}

	/**
	 * @brief Check an ajax get/post call if the request token is valid. exit if not.
	 * Todo: Write howto
	 */
	public static function callCheck() {
		if(!OC_Util::isCallRegistered()) {
			exit;
		}
	}

	/**
	 * @brief Public function to sanitize HTML
	 *
	 * This function is used to sanitize HTML and should be applied on any
	 * string or array of strings before displaying it on a web page.
	 *
	 * @param string or array of strings
	 * @return array with sanitized strings or a single sanitized string, depends on the input parameter.
	 */
	public static function sanitizeHTML( &$value ) {
		if (is_array($value) || is_object($value)) array_walk_recursive($value, 'OC_Util::sanitizeHTML');
		else $value = htmlentities($value, ENT_QUOTES, 'UTF-8'); //Specify encoding for PHP<5.4
		return $value;
	}


	/**
	 * Check if the htaccess file is working by creating a test file in the data directory and trying to access via http
	 */
	public static function ishtaccessworking() {
		// testdata
		$filename='/htaccesstest.txt';
		$testcontent='testcontent';

		// creating a test file
		$testfile = OC_Config::getValue( "datadirectory", OC::$SERVERROOT."/data" ).'/'.$filename;

		if(file_exists($testfile)) {// already running this test, possible recursive call
			return false;
		}

		$fp = @fopen($testfile, 'w');
		@fwrite($fp, $testcontent);
		@fclose($fp);

		// accessing the file via http
		$url = OC_Helper::makeURLAbsolute(OC::$WEBROOT.'/data'.$filename);
		$fp = @fopen($url, 'r');
		$content=@fread($fp, 2048);
		@fclose($fp);

		// cleanup
		@unlink($testfile);

		// does it work ?
		if($content==$testcontent) {
			return(false);
		}else{
			return(true);
		}
	}


        /**
         * Check if the setlocal call doesn't work. This can happen if the right local packages are not available on the server.
         */
	public static function issetlocaleworking() {
		$result=setlocale(LC_ALL, 'en_US.UTF-8');
		if($result==false) {
			return(false);
		}else{
			return(true);
		}
	}

        /**
         * Check if the ownCloud server can connect to the internet
         */
	public static function isinternetconnectionworking() {

		// try to connect to owncloud.org to see if http connections to the internet are possible.
		$connected = @fsockopen("www.owncloud.org", 80); 
		if ($connected) {
			fclose($connected);
			return true;
		}else{

			// second try in case one server is down
			$connected = @fsockopen("apps.owncloud.com", 80); 
			if ($connected) {
				fclose($connected);
				return true;
			}else{
				return false;
			}

		}

	}

	/**
	 * clear all levels of output buffering
	 */
	public static function obEnd(){
		while (ob_get_level()) {
			ob_end_clean();
		}
	}


	/**
	* @brief Generates a cryptographical secure pseudorandom string
	* @param Int with the length of the random string
	* @return String
	* Please also update secureRNG_available if you change something here
	*/
	public static function generate_random_bytes($length = 30) {

		// Try to use openssl_random_pseudo_bytes
		if(function_exists('openssl_random_pseudo_bytes')) {
			$pseudo_byte = bin2hex(openssl_random_pseudo_bytes($length, $strong));
			if($strong == true) {
				return substr($pseudo_byte, 0, $length); // Truncate it to match the length
			}
		}

		// Try to use /dev/urandom
		$fp = @file_get_contents('/dev/urandom', false, null, 0, $length);
		if ($fp !== false) {
			$string = substr(bin2hex($fp), 0, $length);
			return $string;
		}

		// Fallback to mt_rand()
		$characters = '0123456789';
		$characters .= 'abcdefghijklmnopqrstuvwxyz';
		$charactersLength = strlen($characters)-1;
		$pseudo_byte = "";

		// Select some random characters
		for ($i = 0; $i < $length; $i++) {
			$pseudo_byte .= $characters[mt_rand(0, $charactersLength)];
		}
		return $pseudo_byte;
	}

	/**
	* @brief Checks if a secure random number generator is available
	* @return bool
	*/
	public static function secureRNG_available() {

		// Check openssl_random_pseudo_bytes
		if(function_exists('openssl_random_pseudo_bytes')) {
			openssl_random_pseudo_bytes(1, $strong);
			if($strong == true) {
				return true;
			}
		}

		// Check /dev/urandom
		$fp = @file_get_contents('/dev/urandom', false, null, 0, 1);
		if ($fp !== false) {
			return true;
		}

		return false;
	}
        
        /**
         * @Brief Get file content via curl.
         * @param string $url Url to get content
         * @return string of the response or false on error
         * This function get the content of a page via curl, if curl is enabled.
         * If not, file_get_element is used.
         */
        
        public static function getUrlContent($url){
            
            if  (function_exists('curl_init')) {
                
                $curl = curl_init();

                curl_setopt($curl, CURLOPT_HEADER, 0);
                curl_setopt($curl, CURLOPT_RETURNTRANSFER, 1);
                curl_setopt($curl, CURLOPT_CONNECTTIMEOUT, 10);
                curl_setopt($curl, CURLOPT_URL, $url);
		curl_setopt($curl, CURLOPT_USERAGENT, "ownCloud Server Crawler");
<<<<<<< HEAD
=======
                if(OC_Config::getValue('proxy','')<>'') {
			curl_setopt($curl, CURLOPT_PROXY, OC_Config::getValue('proxy'));
		}
                if(OC_Config::getValue('proxyuserpwd','')<>'') {
			curl_setopt($curl, CURLOPT_PROXYUSERPWD, OC_Config::getValue('proxyuserpwd'));
		}
>>>>>>> 166da88b
                $data = curl_exec($curl);
                curl_close($curl);

            } else {
                
                $ctx = stream_context_create(
                    array(
                        'http' => array(
                            'timeout' => 10
                        )
                    )
                );
                $data=@file_get_contents($url, 0, $ctx);
                
            }
<<<<<<< HEAD
            
            return $data;
        }
=======
            return $data;
	}
>>>>>>> 166da88b
        
}<|MERGE_RESOLUTION|>--- conflicted
+++ resolved
@@ -678,15 +678,12 @@
                 curl_setopt($curl, CURLOPT_CONNECTTIMEOUT, 10);
                 curl_setopt($curl, CURLOPT_URL, $url);
 		curl_setopt($curl, CURLOPT_USERAGENT, "ownCloud Server Crawler");
-<<<<<<< HEAD
-=======
                 if(OC_Config::getValue('proxy','')<>'') {
 			curl_setopt($curl, CURLOPT_PROXY, OC_Config::getValue('proxy'));
 		}
                 if(OC_Config::getValue('proxyuserpwd','')<>'') {
 			curl_setopt($curl, CURLOPT_PROXYUSERPWD, OC_Config::getValue('proxyuserpwd'));
 		}
->>>>>>> 166da88b
                 $data = curl_exec($curl);
                 curl_close($curl);
 
@@ -702,13 +699,7 @@
                 $data=@file_get_contents($url, 0, $ctx);
                 
             }
-<<<<<<< HEAD
-            
             return $data;
-        }
-=======
-            return $data;
-	}
->>>>>>> 166da88b
+	}
         
 }
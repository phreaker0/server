/**
 * Copyright (c) 2011, Robin Appelman <icewind1991@gmail.com>
 * This file is licensed under the Affero General Public License version 3 or later.
 * See the COPYING-README file.
 */

UserList={
	useUndo:true,
	
	/**
	 * @brief Initiate user deletion process in UI
	 * @param string uid the user ID to be deleted
	 *
	 * Does not actually delete the user; it sets them for
	 * deletion when the current page is unloaded, at which point 
	 * finishDelete() completes the process. This allows for 'undo'.
	 */
	do_delete:function( uid ) {
		
		UserList.deleteUid = uid;
		
		// Set undo flag
		UserList.deleteCanceled = false;
		
		// Provide user with option to undo
		$('#notification').html(t('users', 'deleted')+' '+uid+'<span class="undo">'+t('users', 'undo')+'</span>');
		$('#notification').data('deleteuser',true);
		$('#notification').fadeIn();
			
	},
	
	/**
	 * @brief Delete a user via ajax
	 * @param bool ready whether to use ready() upon completion
	 *
	 * Executes deletion via ajax of user identified by property deleteUid 
	 * if 'undo' has not been used.  Completes the user deletion procedure 
	 * and reflects success in UI.
	 */
	finishDelete:function( ready ){
		
		// Check deletion has not been undone
		if( !UserList.deleteCanceled && UserList.deleteUid ){
			
			// Delete user via ajax
			$.ajax({
				type: 'POST',
				url: OC.filePath('settings', 'ajax', 'removeuser.php'),
				async: false,
				data: { username: UserList.deleteUid },
				success: function(result) {
					if (result.status == 'success') {
						// Remove undo option, & remove user from table
						$('#notification').fadeOut();
						$('tr').filterAttr('data-uid', UserList.deleteUid).remove();
						UserList.deleteCanceled = true;
						UserList.deleteFiles = null;
						if (ready) {
							ready();
						}
					}
				}
			});
 		}
	},

	add:function(username, groups, subadmin, quota, sort) {
		var tr = $('tbody tr').first().clone();
		tr.data('uid', username);
		tr.find('td.name').text(username);
		var groupsSelect = $('<select multiple="multiple" class="groupsselect" data-placehoder="Groups" title="Groups">');
		groupsSelect.data('username', username);
		groupsSelect.data('userGroups', groups);
		tr.find('td.groups').empty();
		if (tr.find('td.subadmins').length > 0) {
			var subadminSelect = $('<select multiple="multiple" class="subadminsselect" data-placehoder="subadmins" title="' + t('files', 'Group Admin') + '">');
			subadminSelect.data('username', username);
			subadminSelect.data('userGroups', groups);
			subadminSelect.data('subadmin', subadmin);
			tr.find('td.subadmins').empty();
		}
		var allGroups = String($('#content table').data('groups')).split(', ');
		$.each(allGroups, function(i, group) {
			groupsSelect.append($('<option value="'+group+'">'+group+'</option>'));
			if (typeof subadminSelect !== 'undefined' && group != 'admin') {
				subadminSelect.append($('<option value="'+group+'">'+group+'</option>'));
			}
		});
		tr.find('td.groups').append(groupsSelect);
		UserList.applyMultiplySelect(groupsSelect);
		tr.find('td.subadmins').append(subadminSelect);
		UserList.applyMultiplySelect(subadminSelect);
		if (tr.find('td.remove img').length == 0 && OC.currentUser != username) {
			tr.find('td.remove').append($('<img alt="Delete" title="'+t('settings','Delete')+'" class="svg action" src="'+OC.imagePath('core','actions/delete')+'"/>'));
		} else if (OC.currentUser == username) {
			tr.find('td.remove a').remove();
		}
		var quotaSelect = tr.find('select.quota-user');
		if (quota == 'default') {
			quotaSelect.find('option').attr('selected', null);
			quotaSelect.find('option').first().attr('selected', 'selected');
			quotaSelect.data('previous', 'default');
		} else {
			if (quotaSelect.find('option[value="'+quota+'"]').length > 0) {
				quotaSelect.find('option[value="'+quota+'"]').attr('selected', 'selected');
			} else {
				quotaSelect.append('<option value="'+quota+'" selected="selected">'+quota+'</option>');
			}
		}
		var added = false;
		if (sort) {
			username = username.toLowerCase();
			$('tbody tr').each(function() {
				if (username < $(this).data('uid').toLowerCase()) {
					$(tr).insertBefore($(this));
					added = true;
					return false;
				}
			});
		} 
		if (!added) {
			$(tr).appendTo('tbody');
		}
		return tr;
	},

	update:function() {
		if (typeof UserList.offset === 'undefined') {
			UserList.offset = $('tbody tr').length;
		}
		$.get(OC.filePath('settings', 'ajax', 'userlist.php'), { offset: UserList.offset }, function(result) {
			if (result.status === 'success') {
				$.each(result.data, function(index, user) {
					var tr = UserList.add(user.name, user.groups, user.subadmin, user.quota, false);
					UserList.offset++;
					if (index == 9) {
						$(tr).bind('inview', function(event, isInView, visiblePartX, visiblePartY) {
							$(this).unbind(event);
							UserList.update();
						});
					}
				});
			}
		});
	},

	applyMultiplySelect:function(element) {
		var checked=[];
		var user=element.data('username');
		if($(element).attr('class') == 'groupsselect'){
			if(element.data('userGroups')){
				checked=String(element.data('userGroups')).split(', ');
			}
			if(user){
				var checkHandeler=function(group){
					if(user==OC.currentUser && group=='admin'){
						return false;
					}
					if(!isadmin && checked.length == 1 && checked[0] == group){
						return false;
					}
					$.post(
						OC.filePath('settings','ajax','togglegroups.php'),
						{
							username:user,
							group:group
						},
						function(){}
					);
				};
			}else{
				checkHandeler=false;
			}
			var addGroup = function(group) {
				$('select[multiple]').each(function(index, element) {
					if ($(element).find('option[value="'+group +'"]').length == 0) {
						$(element).append('<option value="'+group+'">'+group+'</option>');
					}
				})
			};
			var label;
			if(isadmin){
				label = t('files', 'add group');
			}else{
				label = null;
			}
			element.multiSelect({
				createCallback:addGroup,
				createText:label,
				checked:checked,
				oncheck:checkHandeler,
				onuncheck:checkHandeler,
				minWidth: 100,
			});
		}
		if($(element).attr('class') == 'subadminsselect'){
			if(element.data('subadmin')){
				checked=String(element.data('subadmin')).split(', ');
			}
			var checkHandeler=function(group){
				if(group=='admin'){
					return false;
				}
				$.post(
					OC.filePath('settings','ajax','togglesubadmins.php'),
					{
						username:user,
						group:group
					},
					function(){}
				);
			};
			
			var addSubAdmin = function(group) {
				$('select[multiple]').each(function(index, element) {
					if ($(element).find('option[value="'+group +'"]').length == 0) {
						$(element).append('<option value="'+group+'">'+group+'</option>');
					}
				})
			};
			element.multiSelect({
				createCallback:addSubAdmin,
				createText:null,
				checked:checked,
				oncheck:checkHandeler,
				onuncheck:checkHandeler,
				minWidth: 100,
			});
		}
<<<<<<< HEAD
		var addGroup = function(group) {
			$('select[multiple]').each(function(index, element) {
				if ($(element).find('option[value="'+group +'"]').length == 0) {
					$(element).append('<option value="'+group+'">'+group+'</option>');
				}
			})
		};
		element.multiSelect({
			createCallback:addGroup,
			createText:'add group',
			checked:checked,
			oncheck:checkHandeler,
			onuncheck:checkHandeler,
			minWidth: 100,
		});
=======
>>>>>>> 46d6fd15
	}
}

$(document).ready(function(){

	$('tbody tr:last').bind('inview', function(event, isInView, visiblePartX, visiblePartY) {
		UserList.update();
	});

	function setQuota(uid,quota,ready){
		$.post(
			OC.filePath('settings','ajax','setquota.php'),
			{username:uid,quota:quota},
			function(result){
				if(ready){
					ready(result.data.quota);
				}
			}
		);
	}
	
	
	$('select[multiple]').each(function(index,element){
		UserList.applyMultiplySelect($(element));
	});
	
	$('td.remove>a').live('click',function(event){
		var row = $(this).parent().parent();
		var uid = $(row).data('uid');
		$(row).hide();
		// Call function for handling delete/undo
		UserList.do_delete(uid);
	});
	
	$('td.password>img').live('click',function(event){
		event.stopPropagation();
		var img=$(this);
		var uid=img.parent().parent().data('uid');
		var input=$('<input type="password">');
		img.css('display','none');
		img.parent().children('span').replaceWith(input);
		input.focus();
		input.keypress(function(event) {
			if(event.keyCode == 13) {
				if($(this).val().length>0){
					$.post(
						OC.filePath('settings','ajax','changepassword.php'),
						{username:uid,password:$(this).val()},
						function(result){}
					);
					input.blur();
				}else{
					input.blur();
				}
			}
		});
		input.blur(function(){
			$(this).replaceWith($('<span>●●●●●●●</span>'));
			img.css('display','');
		});
	});
	$('td.password').live('click',function(event){
		$(this).children('img').click();
	});
	
	$('select.quota, select.quota-user').live('change',function(){
		var select=$(this);
		var uid=$(this).parent().parent().parent().data('uid');
		var quota=$(this).val();
		var other=$(this).next();
		if(quota!='other'){
			other.hide();
			select.data('previous',quota);
			setQuota(uid,quota);
		}else{
			other.show();
			select.addClass('active');
			other.focus();
		}
	});
	$('select.quota, select.quota-user').each(function(i,select){
		$(select).data('previous',$(select).val());
	})
	
	$('input.quota-other').live('change',function(){
		var uid=$(this).parent().parent().parent().data('uid');
		var quota=$(this).val();
		var select=$(this).prev();
		var other=$(this);
		if(quota){
			setQuota(uid,quota,function(quota){
				select.children().attr('selected',null);
				var existingOption=select.children().filter(function(i,option){
					return ($(option).val()==quota);
				});
				if(existingOption.length){
					existingOption.attr('selected','selected');
				}else{
					var option=$('<option/>');
					option.attr('selected','selected').attr('value',quota).text(quota);
					select.children().last().before(option);
				}
				select.val(quota);
				select.removeClass('active');
				other.val(null);
				other.hide();
			});
		}else{
			var previous=select.data('previous');
			select.children().attr('selected',null);
			select.children().each(function(i,option){
				if($(option).val()==previous){
					$(option).attr('selected','selected');
				}
			});
			select.removeClass('active');
			other.hide();
		}
	});
	
	$('input.quota-other').live('blur',function(){
		$(this).change();
	})
	
	$('#newuser').submit(function(event){
		event.preventDefault();
		var username=$('#newusername').val();
		var password=$('#newuserpassword').val();
		if($('#content table tbody tr').filterAttr('data-uid',username).length>0){
			OC.dialogs.alert('The username is already being used', 'Error creating user');
			return;
		}
		if($.trim(username) == '') {
			OC.dialogs.alert('A valid username must be provided', 'Error creating user');
			return false;
		}
		if($.trim(password) == '') {
			OC.dialogs.alert('A valid password must be provided', 'Error creating user');
			return false;
		}
		var groups=$('#newusergroups').prev().children('div').data('settings').checked;
		$('#newuser').get(0).reset();
		$.post(
			OC.filePath('settings','ajax','createuser.php'),
			{
				username:username,
				password:password,
				groups:groups,
			},
			function(result){
				if(result.status!='success'){
					OC.dialogs.alert(result.data.message, 'Error creating user');
<<<<<<< HEAD
				}
				else {
					var tr=$('#content table tbody tr').first().clone();
					tr.attr('data-uid',username);
					tr.find('td.name').text(username);
					var select=$('<select multiple="multiple" data-placehoder="Groups" title="Groups">');
					select.data('username',username);
					select.data('userGroups',groups.join(', '));
					tr.find('td.groups').empty();
					var allGroups=$('#content table').data('groups').split(', ');
					for(var i=0;i<groups.length;i++){
						if(allGroups.indexOf(groups[i])==-1){
							allGroups.push(groups[i]);
						}
					}
					$.each(allGroups,function(i,group){
						select.append($('<option value="'+group+'">'+group+'</option>'));
					});
					tr.find('td.groups').append(select);
					if(tr.find('td.remove img').length==0){
						tr.find('td.remove').append($('<img alt="Delete" title="'+t('settings','Delete')+'" class="svg action" src="'+OC.imagePath('core','actions/delete')+'"/>'));
					}
					applyMultiplySelect(select);
					$('#content table tbody').last().append(tr);

					tr.find('select.quota-user option').attr('selected',null);
					tr.find('select.quota-user option').first().attr('selected','selected');
					tr.find('select.quota-user').data('previous','default');
=======
				} else {
					UserList.add(username, result.data.groups, null, 'default', true);
>>>>>>> 46d6fd15
				}
			}
		);
	});
	// Handle undo notifications
	$('#notification').hide();
	$('#notification .undo').live('click', function() {
		if($('#notification').data('deleteuser')) {
			$('tbody tr').each(function(index, row) {
				if ($(row).data('uid') == UserList.deleteUid) {
					$(row).show();
				}
			});
			UserList.deleteCanceled=true;
			UserList.deleteFiles=null;
		}
		$('#notification').fadeOut();
	});
	UserList.useUndo=('onbeforeunload' in window)
	$(window).bind('beforeunload', function (){
		UserList.finishDelete(null);
	});
});<|MERGE_RESOLUTION|>--- conflicted
+++ resolved
@@ -227,24 +227,6 @@
 				minWidth: 100,
 			});
 		}
-<<<<<<< HEAD
-		var addGroup = function(group) {
-			$('select[multiple]').each(function(index, element) {
-				if ($(element).find('option[value="'+group +'"]').length == 0) {
-					$(element).append('<option value="'+group+'">'+group+'</option>');
-				}
-			})
-		};
-		element.multiSelect({
-			createCallback:addGroup,
-			createText:'add group',
-			checked:checked,
-			oncheck:checkHandeler,
-			onuncheck:checkHandeler,
-			minWidth: 100,
-		});
-=======
->>>>>>> 46d6fd15
 	}
 }
 
@@ -397,39 +379,8 @@
 			function(result){
 				if(result.status!='success'){
 					OC.dialogs.alert(result.data.message, 'Error creating user');
-<<<<<<< HEAD
-				}
-				else {
-					var tr=$('#content table tbody tr').first().clone();
-					tr.attr('data-uid',username);
-					tr.find('td.name').text(username);
-					var select=$('<select multiple="multiple" data-placehoder="Groups" title="Groups">');
-					select.data('username',username);
-					select.data('userGroups',groups.join(', '));
-					tr.find('td.groups').empty();
-					var allGroups=$('#content table').data('groups').split(', ');
-					for(var i=0;i<groups.length;i++){
-						if(allGroups.indexOf(groups[i])==-1){
-							allGroups.push(groups[i]);
-						}
-					}
-					$.each(allGroups,function(i,group){
-						select.append($('<option value="'+group+'">'+group+'</option>'));
-					});
-					tr.find('td.groups').append(select);
-					if(tr.find('td.remove img').length==0){
-						tr.find('td.remove').append($('<img alt="Delete" title="'+t('settings','Delete')+'" class="svg action" src="'+OC.imagePath('core','actions/delete')+'"/>'));
-					}
-					applyMultiplySelect(select);
-					$('#content table tbody').last().append(tr);
-
-					tr.find('select.quota-user option').attr('selected',null);
-					tr.find('select.quota-user option').first().attr('selected','selected');
-					tr.find('select.quota-user').data('previous','default');
-=======
 				} else {
 					UserList.add(username, result.data.groups, null, 'default', true);
->>>>>>> 46d6fd15
 				}
 			}
 		);
